name: CI

on:
  push:
  pull_request:
    branches:
      - master

jobs:
  build:
    runs-on: ubuntu-latest
    container: mbianco/ghex:gcc-9

    steps:
      - uses: actions/checkout@v1
      - name: Configure
        run: |
          echo "WORKFLOW"
          export SHLVL=1
          env
          ulimit -a
          ipcs -lm
          df
          cat /proc/cpuinfo
          mkdir -p build && cd build
          CXX=/usr/bin/g++ eckit_DIR=/opt/eckit Atlas_DIR=/opt/atlas cmake .. -DUCX_DIR=/usr/local -DGHEX_BUILD_TESTS=ON -DCMAKE_BUILD_TYPE=Debug -DGHEX_ENABLE_ATLAS_BINDINGS=ON -DGHEX_USE_UCP=ON -DGHEX_BUILD_BENCHMARKS=ON
      - name: Build
        run: cmake --build build --parallel 2
      - name: Execute tests
<<<<<<< HEAD
        run: cd build && export SHLVL=1 && env && cat /proc/cpuinfo &&  ctest --verbose
=======
        run: cd build && export SHLVL=1 && env &&  ctest --timeout 40
>>>>>>> 1fe09dee
<|MERGE_RESOLUTION|>--- conflicted
+++ resolved
@@ -27,8 +27,4 @@
       - name: Build
         run: cmake --build build --parallel 2
       - name: Execute tests
-<<<<<<< HEAD
-        run: cd build && export SHLVL=1 && env && cat /proc/cpuinfo &&  ctest --verbose
-=======
-        run: cd build && export SHLVL=1 && env &&  ctest --timeout 40
->>>>>>> 1fe09dee
+        run: cd build && export SHLVL=1 && env &&  ctest 
