/* 
 * GridTools
 * 
 * Copyright (c) 2014-2021, ETH Zurich
 * All rights reserved.
 * 
 * Please, refer to the LICENSE file in the root directory.
 * SPDX-License-Identifier: BSD-3-Clause
 * 
 */
#pragma once

#include <ghex/config.hpp>
#include <ghex/unstructured/grid.hpp>
#include <ghex/arch_traits.hpp>
//#include <ghex/allocator/unified_memory_allocator.hpp>
#include <ghex/device/cuda/error.hpp>

#include <atlas/field.h>
#include <atlas/array.h>

#include <vector>
#include <cassert>
#include <cstring>
#include <cmath>
#include <iosfwd>

<<<<<<< HEAD
namespace ghex
{
/** @brief Implements domain descriptor concept for Atlas domains
  * An Atlas domain is assumed to include the halo region as well,
  * and has therefore to be istantiated using a mesh which has already grown the required halo layer
  * after the creation of a function space with a halo.
  * Null halo is fine too, provided that the mesh is in its final state.
  * Domain size includes halo size.
  * @tparam DomainId domain id type*/
template<typename DomainId>
class atlas_domain_descriptor
{
  public:
    // member types
    using domain_id_type = DomainId;
    using local_index_type = atlas::idx_t;

  private:
    // members
    domain_id_type   m_id;
    atlas::Field     m_partition;
    atlas::Field     m_remote_index;
    local_index_type m_size;
    std::size_t      m_levels;

  public:
    // ctors
    /** @brief Constructs a local domain
      * @param id domain id
      * @param partition partition indices of domain (+ halo) elements (Atlas field)
      * @param remote_index local indices in remote partition for domain (+ halo) elements (Atlas field)
      * @param size number of domain + halo points*/
    atlas_domain_descriptor(const domain_id_type id, const atlas::Field& partition,
        const atlas::Field& remote_index, const std::size_t levels)
    : m_id{id}
    , m_partition{partition}
    , m_remote_index{remote_index}
    , m_size{partition.size()}
    , m_levels{levels}
    {
        // Asserts
        assert(partition.size() == remote_index.size());
    }

    // member functions
    domain_id_type      domain_id() const noexcept { return m_id; }
    const atlas::Field& partition() const noexcept { return m_partition; }
    const atlas::Field& remote_index() const noexcept { return m_remote_index; }
    local_index_type    size() const noexcept { return m_size; }
    std::size_t         levels() const noexcept { return m_levels; }

    // print
    /** @brief print */
    template<class CharT, class Traits>
    friend std::basic_ostream<CharT, Traits>& operator<<(
        std::basic_ostream<CharT, Traits>& os, const atlas_domain_descriptor& domain)
    {
        os << "domain id = " << domain.domain_id() << ";\n"
           << "size = " << domain.size() << ";\n"
           << "levels = " << domain.levels() << ";\n"
           << "partition indices: [" << domain.partition() << "]\n"
           << "remote indices: [" << domain.remote_index() << "]\n";
        return os;
    }
};

/** @brief halo generator for atlas domains
  * An Atlas domain has already the notion of halos.
  * The halo generator isolates the indices referring to the halo points.
  * @tparam DomainId domain id type*/
template<typename DomainId>
class atlas_halo_generator
{
  public:
    // member types
    using domain_type = atlas_domain_descriptor<DomainId>;
    using local_index_type = typename domain_type::local_index_type;

    /** @brief Halo class for Atlas
=======
#include <atlas/field.h>
#include <atlas/array.h>

#include "../../unstructured/grid.hpp"
#include "../../arch_list.hpp"
#include "../../arch_traits.hpp"
#include "../../allocator/unified_memory_allocator.hpp"

#include "../../common/defs.hpp"
#ifdef GHEX_CUDACC
#include "../../cuda_utils/error.hpp"
#include "../../common/cuda_runtime.hpp"
#endif


namespace gridtools {

    namespace ghex {

        /** @brief Implements domain descriptor concept for Atlas domains
         * An Atlas domain is assumed to include the halo region as well,
         * and has therefore to be istantiated using a mesh which has already grown the required halo layer
         * after the creation of a function space with a halo.
         * Null halo is fine too, provided that the mesh is in its final state.
         * Domain size includes halo size.
         * @tparam DomainId domain id type*/
        template<typename DomainId>
        class atlas_domain_descriptor {

            public:

                // member types
                using domain_id_type = DomainId;
                using local_index_type = atlas::idx_t;

            private:

                // members
                domain_id_type m_id;
                atlas::Field m_partition;
                atlas::Field m_remote_index;
                local_index_type m_size;
                std::size_t m_levels;

            public:

                // ctors
                /** @brief Constructs a local domain
                 * @param id domain id
                 * @param partition partition indices of domain (+ halo) elements (Atlas field)
                 * @param remote_index local indices in remote partition for domain (+ halo) elements (Atlas field)
                 * @param size number of domain + halo points*/
                atlas_domain_descriptor(const domain_id_type id,
                                        const atlas::Field& partition,
                                        const atlas::Field& remote_index,
                                        const std::size_t levels) :
                    m_id{id},
                    m_partition{partition},
                    m_remote_index{remote_index},
                    m_size{partition.size()},
                    m_levels{levels} {

                    // Asserts
                    assert(partition.size() == remote_index.size());

                }

                // member functions
                domain_id_type domain_id() const noexcept { return m_id; }
                const atlas::Field& partition() const noexcept { return m_partition; }
                const atlas::Field& remote_index() const noexcept { return m_remote_index; }
                local_index_type size() const noexcept { return m_size; }
                std::size_t levels() const noexcept { return m_levels; }

                // print
                /** @brief print */
                template<class CharT, class Traits>
                friend std::basic_ostream<CharT, Traits>& operator << (std::basic_ostream<CharT, Traits>& os, const atlas_domain_descriptor& domain) {
                    os << "domain id = " << domain.domain_id() << ";\n"
                       << "size = " << domain.size() << ";\n"
                       << "levels = " << domain.levels() << ";\n"
                       << "partition indices: [" << domain.partition() << "]\n"
                       << "remote indices: [" << domain.remote_index() << "]\n";
                    return os;
                }

        };

        /** @brief halo generator for atlas domains
         * An Atlas domain has already the notion of halos.
         * The halo generator isolates the indices referring to the halo points.
         * @tparam DomainId domain id type*/
        template<typename DomainId>
        class atlas_halo_generator {

            public:

                // member types
                using domain_type = atlas_domain_descriptor<DomainId>;
                using local_index_type = typename domain_type::local_index_type;

                /** @brief Halo class for Atlas
>>>>>>> 30a782de
                  * Provides list of local indices of neighboring elements.*/
    class halo
    {
      private:
        std::vector<local_index_type> m_local_indices;
        std::size_t                   m_levels;

      public:
        // ctors
        halo(const std::size_t levels)
        : m_levels{levels}
        {
        }

        // member functions
        std::size_t                    size() const noexcept { return m_local_indices.size(); }
        std::size_t                    levels() const noexcept { return m_levels; }
        std::vector<local_index_type>& local_indices() noexcept { return m_local_indices; }
        const std::vector<local_index_type>& local_indices() const noexcept
        {
            return m_local_indices;
        }

        // print
        /** @brief print */
        template<class CharT, class Traits>
        friend std::basic_ostream<CharT, Traits>& operator<<(
            std::basic_ostream<CharT, Traits>& os, const halo& h)
        {
            os << "size = " << h.size() << ";\n"
               << "levels = " << h.levels() << ";\n"
               << "local indices: [ ";
            for (const auto idx : h.local_indices()) { os << idx << " "; }
            os << "]\n";
            return os;
        }
    };

  public:
    // member functions
    /** @brief generates the halo
                 * @param domain local domain instance
                 * @return receive halo*/
<<<<<<< HEAD
    halo operator()(const domain_type& domain) const
    {
        auto partition = atlas::array::make_view<int, 1>(domain.partition());
        auto remote_index = atlas::array::make_view<local_index_type, 1>(domain.remote_index());

        halo h{domain.levels()};

        // if the index refers to another domain, or even to the same but as a halo point,
        // the halo is updated
        for (local_index_type d_idx = 0; d_idx < domain.size(); ++d_idx)
        {
            if ((partition(d_idx) != domain.domain_id()) || (remote_index(d_idx) != d_idx))
            { h.local_indices().push_back(d_idx); }
        }
=======
                halo operator()(const domain_type& domain) const {

                    auto partition = atlas::array::make_view<int, 1>(domain.partition());
                    auto remote_index = atlas::array::make_view<local_index_type, 1>(domain.remote_index());

                    halo h{domain.levels()};

                    // if the index refers to another domain, or even to the same but as a halo point,
                    // the halo is updated
                    for (local_index_type d_idx = 0; d_idx < domain.size(); ++d_idx) {
                        if ((partition(d_idx) != domain.domain_id()) || (remote_index(d_idx) != d_idx)) {
                            h.local_indices().push_back(d_idx);
                        }
                    }

                    return h;

                }

        };

        /** @brief recv domain ids generator for atlas domains
         * The recv domain ids generator isolates the domain ids referring to the halo points,
         * together with their remote indices and the ranks they belong to.
         * Atlas will always assume no oversubscription, and domain id == rank id.
         * @tparam DomainId domain id type*/
        template<typename DomainId>
        class atlas_recv_domain_ids_gen {

            public:

                // member types
                using domain_id_type = DomainId;
                using domain_type = atlas_domain_descriptor<domain_id_type>;
                using local_index_type = typename domain_type::local_index_type;

                /** @brief Halo class for Atlas recv domain ids generator
                  * Provides following lists, each of which corresponds to the list of halo points:
                  * - receive domain ids;
                  * - indices of halo points on remote domains (remote indices);
                  * - ranks which the domains belongs to (no oversubscription). */
                class halo {

                    private:

                        std::vector<domain_id_type> m_domain_ids;
                        std::vector<local_index_type> m_remote_indices;
                        std::vector<int> m_ranks;

                    public:

                        // member functions
                        std::vector<domain_id_type>& domain_ids() noexcept { return m_domain_ids; }
                        const std::vector<domain_id_type>& domain_ids() const noexcept { return m_domain_ids; }
                        std::vector<local_index_type>& remote_indices() noexcept { return m_remote_indices; }
                        const std::vector<local_index_type>& remote_indices() const noexcept { return m_remote_indices; }
                        std::vector<int>& ranks() noexcept { return m_ranks; }
                        const std::vector<int>& ranks() const noexcept { return m_ranks; }

                        // print
                        /** @brief print */
                        template<class CharT, class Traits>
                        friend std::basic_ostream<CharT, Traits>& operator << (std::basic_ostream<CharT, Traits>& os, const halo& h) {
                            os << "domain ids: [ ";
                            for (auto d_id : h.domain_ids()) { os << d_id << " "; }
                            os << "]\n";
                            os << "remote indices: [";
                            for (auto r_idx : h.remote_indices()) { os << r_idx << " "; }
                            os << "]\n";
                            os << "ranks: [";
                            for (auto r : h.ranks()) { os << r << " "; }
                            os << "]\n";
                            return os;
                        }

                };

            public:

                // member functions
                /** @brief generates halo with receive domain ids
                 * @param domain local domain instance
                 * @return receive domain ids halo*/
                halo operator()(const domain_type& domain) const {

                    auto partition = atlas::array::make_view<int, 1>(domain.partition());
                    auto remote_index = atlas::array::make_view<local_index_type, 1>(domain.remote_index());

                    halo h{};

                    // if the index refers to another domain, or even to the same but as a halo point,
                    // the halo is updated
                    for (local_index_type d_idx = 0; d_idx < domain.size(); ++d_idx) {
                        if ((partition(d_idx) != domain.domain_id()) || (remote_index(d_idx) != d_idx)) {
                            h.domain_ids().push_back(partition(d_idx));
                            h.remote_indices().push_back(remote_index(d_idx));
                            h.ranks().push_back(static_cast<int>(partition(d_idx)));
                        }
                    }

                    return h;

                }

        };

        /** @brief Atlas data descriptor (forward declaration)
         * @tparam Arch device type in which field storage is allocated
         * @tparam DomainId domain id type
         * @tparam T value type*/
        template <typename Arch, typename DomainId, typename T>
        class atlas_data_descriptor;

        /** @brief Atlas data descriptor (CPU specialization)*/
        template <typename DomainId, typename T>
        class atlas_data_descriptor<gridtools::ghex::cpu, DomainId, T> {

            public:

                using arch_type = gridtools::ghex::cpu;
                using domain_id_type = DomainId;
                using value_type = T;
                using domain_descriptor_type = atlas_domain_descriptor<domain_id_type>;
                using local_index_type = typename domain_descriptor_type::local_index_type;
                using device_id_type = gridtools::ghex::arch_traits<arch_type>::device_id_type;
                using byte_t = unsigned char;

            private:

                domain_id_type m_domain_id;
                atlas::array::ArrayView<value_type, 2> m_values;

            public:

                /** @brief constructs a CPU data descriptor
                 * @param domain local domain instance
                 * @param field Atlas field to be wrapped*/
                atlas_data_descriptor(const domain_descriptor_type& domain,
                                      const atlas::Field& field) :
                    m_domain_id{domain.domain_id()},
                    m_values{atlas::array::make_view<value_type, 2>(field)} {}

                domain_id_type domain_id() const { return m_domain_id; }

                device_id_type device_id() const { return 0; }

                int num_components() const noexcept { return 1; }

                /** @brief single access operator, used by multiple access set function*/
                value_type& operator()(const local_index_type idx, const local_index_type level) {
                    return m_values(idx, level);
                }

                /** @brief single access operator (const version), used by multiple access get function*/
                const value_type& operator()(const local_index_type idx, const local_index_type level) const {
                    return m_values(idx, level);
                }

                /** @brief multiple access set function, needed by GHEX to perform the unpacking
                 * @tparam IterationSpace iteration space type
                 * @param is iteration space which to loop through when setting back the buffer values
                 * @param buffer buffer with the data to be set back*/
                template <typename IterationSpace>
                void set(const IterationSpace& is, const byte_t* buffer) {
                    for (local_index_type idx : is.local_indices()) {
                        for (std::size_t level = 0; level < is.levels(); ++level) {
                            std::memcpy(&((*this)(idx, level)), buffer, sizeof(value_type)); // level: implicit cast to local_index_type
                            buffer += sizeof(value_type);
                        }
                    }
                }

                /** @brief multiple access get function, needed by GHEX to perform the packing
                 * @tparam IterationSpace iteration space type
                 * @param is iteration space which to loop through when getting the data from the internal storage
                 * @param buffer buffer to be filled*/
                template <typename IterationSpace>
                void get(const IterationSpace& is, byte_t* buffer) const {
                    for (local_index_type idx : is.local_indices()) {
                        for (std::size_t level = 0; level < is.levels(); ++level) {
                            std::memcpy(buffer, &((*this)(idx, level)), sizeof(value_type)); // level: implicit cast to local_index_type
                            buffer += sizeof(value_type);
                        }
                    }
                }

                template<typename IndexContainer>
                void pack(value_type* buffer, const IndexContainer& c, void*) {
                    for (const auto& is : c) {
                        get(is, reinterpret_cast<byte_t*>(buffer));
                    }
                }

                template<typename IndexContainer>
                void unpack(const value_type* buffer, const IndexContainer& c, void*) {
                    for (const auto& is : c) {
                        set(is, reinterpret_cast<const byte_t*>(buffer));
                    }
                }

        };

#ifdef GHEX_CUDACC

#define GHEX_ATLAS_SERIALIZATION_THREADS_PER_BLOCK 32
>>>>>>> 30a782de

        return h;
    }
};

/** @brief recv domain ids generator for atlas domains
  * The recv domain ids generator isolates the domain ids referring to the halo points,
  * together with their remote indices and the ranks they belong to.
  * Atlas will always assume no oversubscription, and domain id == rank id.
  * @tparam DomainId domain id type*/
template<typename DomainId>
class atlas_recv_domain_ids_gen
{
  public:
    // member types
    using domain_id_type = DomainId;
    using domain_type = atlas_domain_descriptor<domain_id_type>;
    using local_index_type = typename domain_type::local_index_type;

    /** @brief Halo class for Atlas recv domain ids generator
      * Provides following lists, each of which corresponds to the list of halo points:
      * - receive domain ids;
      * - indices of halo points on remote domains (remote indices);
      * - ranks which the domains belongs to (no oversubscription). */
    class halo
    {
      private:
        std::vector<domain_id_type>   m_domain_ids;
        std::vector<local_index_type> m_remote_indices;
        std::vector<int>              m_ranks;

      public:
        // member functions
        std::vector<domain_id_type>&         domain_ids() noexcept { return m_domain_ids; }
        const std::vector<domain_id_type>&   domain_ids() const noexcept { return m_domain_ids; }
        std::vector<local_index_type>&       remote_indices() noexcept { return m_remote_indices; }
        const std::vector<local_index_type>& remote_indices() const noexcept
        {
            return m_remote_indices;
        }
        std::vector<int>&       ranks() noexcept { return m_ranks; }
        const std::vector<int>& ranks() const noexcept { return m_ranks; }

        // print
        /** @brief print */
        template<class CharT, class Traits>
        friend std::basic_ostream<CharT, Traits>& operator<<(
            std::basic_ostream<CharT, Traits>& os, const halo& h)
        {
            os << "domain ids: [ ";
            for (auto d_id : h.domain_ids()) { os << d_id << " "; }
            os << "]\n";
            os << "remote indices: [";
            for (auto r_idx : h.remote_indices()) { os << r_idx << " "; }
            os << "]\n";
            os << "ranks: [";
            for (auto r : h.ranks()) { os << r << " "; }
            os << "]\n";
            return os;
        }
    };

  public:
    // member functions
    /** @brief generates halo with receive domain ids
      * @param domain local domain instance
      * @return receive domain ids halo*/
    halo operator()(const domain_type& domain) const
    {
        auto partition = atlas::array::make_view<int, 1>(domain.partition());
        auto remote_index = atlas::array::make_view<local_index_type, 1>(domain.remote_index());

        halo h{};

        // if the index refers to another domain, or even to the same but as a halo point,
        // the halo is updated
        for (local_index_type d_idx = 0; d_idx < domain.size(); ++d_idx)
        {
            if ((partition(d_idx) != domain.domain_id()) || (remote_index(d_idx) != d_idx))
            {
                h.domain_ids().push_back(partition(d_idx));
                h.remote_indices().push_back(remote_index(d_idx));
                h.ranks().push_back(static_cast<int>(partition(d_idx)));
            }
        }

        return h;
    }
};

/** @brief Atlas data descriptor (forward declaration)
  * @tparam Arch device type in which field storage is allocated
  * @tparam DomainId domain id type
  * @tparam T value type*/
template<typename Arch, typename DomainId, typename T>
class atlas_data_descriptor;

/** @brief Atlas data descriptor (CPU specialization)*/
template<typename DomainId, typename T>
class atlas_data_descriptor<ghex::cpu, DomainId, T>
{
  public:
    using arch_type = ghex::cpu;
    using domain_id_type = DomainId;
    using value_type = T;
    using domain_descriptor_type = atlas_domain_descriptor<domain_id_type>;
    using local_index_type = typename domain_descriptor_type::local_index_type;
    using device_id_type = ghex::arch_traits<arch_type>::device_id_type;
    using byte_t = unsigned char;

  private:
    domain_id_type                         m_domain_id;
    atlas::array::ArrayView<value_type, 2> m_values;

  public:
    /** @brief constructs a CPU data descriptor
      * @param domain local domain instance
      * @param field Atlas field to be wrapped*/
    atlas_data_descriptor(const domain_descriptor_type& domain, const atlas::Field& field)
    : m_domain_id{domain.domain_id()}
    , m_values{atlas::array::make_view<value_type, 2>(field)}
    {
    }

    domain_id_type domain_id() const { return m_domain_id; }

    device_id_type device_id() const { return 0; }

    int num_components() const noexcept { return 1; }

    /** @brief single access operator, used by multiple access set function*/
    value_type& operator()(const local_index_type idx, const local_index_type level)
    {
        return m_values(idx, level);
    }

    /** @brief single access operator (const version), used by multiple access get function*/
    const value_type& operator()(const local_index_type idx, const local_index_type level) const
    {
        return m_values(idx, level);
    }

    /** @brief multiple access set function, needed by GHEX to perform the unpacking
      * @tparam IterationSpace iteration space type
      * @param is iteration space which to loop through when setting back the buffer values
      * @param buffer buffer with the data to be set back*/
    template<typename IterationSpace>
    void set(const IterationSpace& is, const byte_t* buffer)
    {
        for (local_index_type idx : is.local_indices())
        {
            for (std::size_t level = 0; level < is.levels(); ++level)
            {
                std::memcpy(&((*this)(idx, level)), buffer,
                    sizeof(value_type)); // level: implicit cast to local_index_type
                buffer += sizeof(value_type);
            }
        }
    }

    /** @brief multiple access get function, needed by GHEX to perform the packing
      * @tparam IterationSpace iteration space type
      * @param is iteration space which to loop through when getting the data from the internal storage
      * @param buffer buffer to be filled*/
    template<typename IterationSpace>
    void get(const IterationSpace& is, byte_t* buffer) const
    {
        for (local_index_type idx : is.local_indices())
        {
            for (std::size_t level = 0; level < is.levels(); ++level)
            {
                std::memcpy(buffer, &((*this)(idx, level)),
                    sizeof(value_type)); // level: implicit cast to local_index_type
                buffer += sizeof(value_type);
            }
        }
    }

    template<typename IndexContainer>
    void pack(value_type* buffer, const IndexContainer& c, void*)
    {
        for (const auto& is : c) { get(is, reinterpret_cast<byte_t*>(buffer)); }
    }

    template<typename IndexContainer>
    void unpack(const value_type* buffer, const IndexContainer& c, void*)
    {
        for (const auto& is : c) { set(is, reinterpret_cast<const byte_t*>(buffer)); }
    }
};

#ifdef GHEX_CUDACC

#define GHEX_ATLAS_SERIALIZATION_THREADS_PER_BLOCK 32

template<typename T, typename local_index_type>
__global__ void
pack_kernel(const atlas::array::ArrayView<T, 2> values, const std::size_t local_indices_size,
    const local_index_type* local_indices, const std::size_t levels, T* buffer)
{
    auto idx = threadIdx.x + (blockIdx.x * blockDim.x);
    if (idx < local_indices_size)
    {
        for (auto level = 0; level < levels; ++level)
        { buffer[idx * levels + level] = values(local_indices[idx], level); }
    }
}

template<typename T, typename local_index_type>
__global__ void
unpack_kernel(const T* buffer, const std::size_t local_indices_size,
    const local_index_type* local_indices, const std::size_t levels,
    atlas::array::ArrayView<T, 2> values)
{
    auto idx = threadIdx.x + (blockIdx.x * blockDim.x);
    if (idx < local_indices_size)
    {
        for (auto level = 0; level < levels; ++level)
        { values(local_indices[idx], level) = buffer[idx * levels + level]; }
    }
}

/** @brief Atlas data descriptor (GPU specialization)*/
template<typename DomainId, typename T>
class atlas_data_descriptor<ghex::gpu, DomainId, T>
{
  public:
    using arch_type = ghex::gpu;
    using domain_id_type = DomainId;
    using value_type = T;
    using domain_descriptor_type = atlas_domain_descriptor<domain_id_type>;
    using local_index_type = typename domain_descriptor_type::local_index_type;
    using device_id_type = ghex::arch_traits<arch_type>::device_id_type;

  private:
    domain_id_type                         m_domain_id;
    device_id_type                         m_device_id;
    atlas::array::ArrayView<value_type, 2> m_values;

  public:
    /** @brief constructs a GPU data descriptor
      * @param domain local domain instance
      * @param device_id device id
      * @param field Atlas field to be wrapped*/
    atlas_data_descriptor(const domain_descriptor_type& domain, const device_id_type device_id,
        const atlas::Field& field)
    : m_domain_id{domain.domain_id()}
    , m_device_id{device_id}
    , m_values{atlas::array::make_device_view<value_type, 2>(field)}
    {
    }

    /** @brief data type size, mandatory*/
    std::size_t data_type_size() const { return sizeof(value_type); }

    domain_id_type domain_id() const { return m_domain_id; }

    device_id_type device_id() const { return m_device_id; };

    template<typename IndexContainer>
    void pack(value_type* buffer, const IndexContainer& c, void* stream_ptr)
    {
        for (const auto& is : c)
        {
            int n_blocks =
                static_cast<int>(std::ceil(static_cast<double>(is.local_indices().size()) /
                                           GHEX_ATLAS_SERIALIZATION_THREADS_PER_BLOCK));
            pack_kernel<value_type, local_index_type>
                <<<n_blocks, GHEX_ATLAS_SERIALIZATION_THREADS_PER_BLOCK, 0,
                    *(reinterpret_cast<cudaStream_t*>(stream_ptr))>>>(m_values,
                    is.local_indices().size(), &(is.local_indices()[0]), is.levels(), buffer);
        }
    }

    template<typename IndexContainer>
    void unpack(const value_type* buffer, const IndexContainer& c, void* stream_ptr)
    {
        for (const auto& is : c)
        {
            int n_blocks =
                static_cast<int>(std::ceil(static_cast<double>(is.local_indices().size()) /
                                           GHEX_ATLAS_SERIALIZATION_THREADS_PER_BLOCK));
            unpack_kernel<value_type, local_index_type>
                <<<n_blocks, GHEX_ATLAS_SERIALIZATION_THREADS_PER_BLOCK, 0,
                    *(reinterpret_cast<cudaStream_t*>(stream_ptr))>>>(buffer,
                    is.local_indices().size(), &(is.local_indices()[0]), is.levels(), m_values);
        }
    }
};

#endif

} // namespace ghex<|MERGE_RESOLUTION|>--- conflicted
+++ resolved
@@ -15,6 +15,9 @@
 #include <ghex/arch_traits.hpp>
 //#include <ghex/allocator/unified_memory_allocator.hpp>
 #include <ghex/device/cuda/error.hpp>
+#ifdef GHEX_CUDACC
+#include <ghex/common/cuda_runtime.hpp>
+#endif
 
 #include <atlas/field.h>
 #include <atlas/array.h>
@@ -25,7 +28,6 @@
 #include <cmath>
 #include <iosfwd>
 
-<<<<<<< HEAD
 namespace ghex
 {
 /** @brief Implements domain descriptor concept for Atlas domains
@@ -105,111 +107,7 @@
     using local_index_type = typename domain_type::local_index_type;
 
     /** @brief Halo class for Atlas
-=======
-#include <atlas/field.h>
-#include <atlas/array.h>
-
-#include "../../unstructured/grid.hpp"
-#include "../../arch_list.hpp"
-#include "../../arch_traits.hpp"
-#include "../../allocator/unified_memory_allocator.hpp"
-
-#include "../../common/defs.hpp"
-#ifdef GHEX_CUDACC
-#include "../../cuda_utils/error.hpp"
-#include "../../common/cuda_runtime.hpp"
-#endif
-
-
-namespace gridtools {
-
-    namespace ghex {
-
-        /** @brief Implements domain descriptor concept for Atlas domains
-         * An Atlas domain is assumed to include the halo region as well,
-         * and has therefore to be istantiated using a mesh which has already grown the required halo layer
-         * after the creation of a function space with a halo.
-         * Null halo is fine too, provided that the mesh is in its final state.
-         * Domain size includes halo size.
-         * @tparam DomainId domain id type*/
-        template<typename DomainId>
-        class atlas_domain_descriptor {
-
-            public:
-
-                // member types
-                using domain_id_type = DomainId;
-                using local_index_type = atlas::idx_t;
-
-            private:
-
-                // members
-                domain_id_type m_id;
-                atlas::Field m_partition;
-                atlas::Field m_remote_index;
-                local_index_type m_size;
-                std::size_t m_levels;
-
-            public:
-
-                // ctors
-                /** @brief Constructs a local domain
-                 * @param id domain id
-                 * @param partition partition indices of domain (+ halo) elements (Atlas field)
-                 * @param remote_index local indices in remote partition for domain (+ halo) elements (Atlas field)
-                 * @param size number of domain + halo points*/
-                atlas_domain_descriptor(const domain_id_type id,
-                                        const atlas::Field& partition,
-                                        const atlas::Field& remote_index,
-                                        const std::size_t levels) :
-                    m_id{id},
-                    m_partition{partition},
-                    m_remote_index{remote_index},
-                    m_size{partition.size()},
-                    m_levels{levels} {
-
-                    // Asserts
-                    assert(partition.size() == remote_index.size());
-
-                }
-
-                // member functions
-                domain_id_type domain_id() const noexcept { return m_id; }
-                const atlas::Field& partition() const noexcept { return m_partition; }
-                const atlas::Field& remote_index() const noexcept { return m_remote_index; }
-                local_index_type size() const noexcept { return m_size; }
-                std::size_t levels() const noexcept { return m_levels; }
-
-                // print
-                /** @brief print */
-                template<class CharT, class Traits>
-                friend std::basic_ostream<CharT, Traits>& operator << (std::basic_ostream<CharT, Traits>& os, const atlas_domain_descriptor& domain) {
-                    os << "domain id = " << domain.domain_id() << ";\n"
-                       << "size = " << domain.size() << ";\n"
-                       << "levels = " << domain.levels() << ";\n"
-                       << "partition indices: [" << domain.partition() << "]\n"
-                       << "remote indices: [" << domain.remote_index() << "]\n";
-                    return os;
-                }
-
-        };
-
-        /** @brief halo generator for atlas domains
-         * An Atlas domain has already the notion of halos.
-         * The halo generator isolates the indices referring to the halo points.
-         * @tparam DomainId domain id type*/
-        template<typename DomainId>
-        class atlas_halo_generator {
-
-            public:
-
-                // member types
-                using domain_type = atlas_domain_descriptor<DomainId>;
-                using local_index_type = typename domain_type::local_index_type;
-
-                /** @brief Halo class for Atlas
->>>>>>> 30a782de
-                  * Provides list of local indices of neighboring elements.*/
+     * Provides list of local indices of neighboring elements.*/
     class halo
     {
       private:
@@ -250,9 +148,8 @@
   public:
     // member functions
     /** @brief generates the halo
-                 * @param domain local domain instance
-                 * @return receive halo*/
-<<<<<<< HEAD
+     * @param domain local domain instance
+     * @return receive halo*/
     halo operator()(const domain_type& domain) const
     {
         auto partition = atlas::array::make_view<int, 1>(domain.partition());
@@ -267,213 +164,6 @@
             if ((partition(d_idx) != domain.domain_id()) || (remote_index(d_idx) != d_idx))
             { h.local_indices().push_back(d_idx); }
         }
-=======
-                halo operator()(const domain_type& domain) const {
-
-                    auto partition = atlas::array::make_view<int, 1>(domain.partition());
-                    auto remote_index = atlas::array::make_view<local_index_type, 1>(domain.remote_index());
-
-                    halo h{domain.levels()};
-
-                    // if the index refers to another domain, or even to the same but as a halo point,
-                    // the halo is updated
-                    for (local_index_type d_idx = 0; d_idx < domain.size(); ++d_idx) {
-                        if ((partition(d_idx) != domain.domain_id()) || (remote_index(d_idx) != d_idx)) {
-                            h.local_indices().push_back(d_idx);
-                        }
-                    }
-
-                    return h;
-
-                }
-
-        };
-
-        /** @brief recv domain ids generator for atlas domains
-         * The recv domain ids generator isolates the domain ids referring to the halo points,
-         * together with their remote indices and the ranks they belong to.
-         * Atlas will always assume no oversubscription, and domain id == rank id.
-         * @tparam DomainId domain id type*/
-        template<typename DomainId>
-        class atlas_recv_domain_ids_gen {
-
-            public:
-
-                // member types
-                using domain_id_type = DomainId;
-                using domain_type = atlas_domain_descriptor<domain_id_type>;
-                using local_index_type = typename domain_type::local_index_type;
-
-                /** @brief Halo class for Atlas recv domain ids generator
-                  * Provides following lists, each of which corresponds to the list of halo points:
-                  * - receive domain ids;
-                  * - indices of halo points on remote domains (remote indices);
-                  * - ranks which the domains belongs to (no oversubscription). */
-                class halo {
-
-                    private:
-
-                        std::vector<domain_id_type> m_domain_ids;
-                        std::vector<local_index_type> m_remote_indices;
-                        std::vector<int> m_ranks;
-
-                    public:
-
-                        // member functions
-                        std::vector<domain_id_type>& domain_ids() noexcept { return m_domain_ids; }
-                        const std::vector<domain_id_type>& domain_ids() const noexcept { return m_domain_ids; }
-                        std::vector<local_index_type>& remote_indices() noexcept { return m_remote_indices; }
-                        const std::vector<local_index_type>& remote_indices() const noexcept { return m_remote_indices; }
-                        std::vector<int>& ranks() noexcept { return m_ranks; }
-                        const std::vector<int>& ranks() const noexcept { return m_ranks; }
-
-                        // print
-                        /** @brief print */
-                        template<class CharT, class Traits>
-                        friend std::basic_ostream<CharT, Traits>& operator << (std::basic_ostream<CharT, Traits>& os, const halo& h) {
-                            os << "domain ids: [ ";
-                            for (auto d_id : h.domain_ids()) { os << d_id << " "; }
-                            os << "]\n";
-                            os << "remote indices: [";
-                            for (auto r_idx : h.remote_indices()) { os << r_idx << " "; }
-                            os << "]\n";
-                            os << "ranks: [";
-                            for (auto r : h.ranks()) { os << r << " "; }
-                            os << "]\n";
-                            return os;
-                        }
-
-                };
-
-            public:
-
-                // member functions
-                /** @brief generates halo with receive domain ids
-                 * @param domain local domain instance
-                 * @return receive domain ids halo*/
-                halo operator()(const domain_type& domain) const {
-
-                    auto partition = atlas::array::make_view<int, 1>(domain.partition());
-                    auto remote_index = atlas::array::make_view<local_index_type, 1>(domain.remote_index());
-
-                    halo h{};
-
-                    // if the index refers to another domain, or even to the same but as a halo point,
-                    // the halo is updated
-                    for (local_index_type d_idx = 0; d_idx < domain.size(); ++d_idx) {
-                        if ((partition(d_idx) != domain.domain_id()) || (remote_index(d_idx) != d_idx)) {
-                            h.domain_ids().push_back(partition(d_idx));
-                            h.remote_indices().push_back(remote_index(d_idx));
-                            h.ranks().push_back(static_cast<int>(partition(d_idx)));
-                        }
-                    }
-
-                    return h;
-
-                }
-
-        };
-
-        /** @brief Atlas data descriptor (forward declaration)
-         * @tparam Arch device type in which field storage is allocated
-         * @tparam DomainId domain id type
-         * @tparam T value type*/
-        template <typename Arch, typename DomainId, typename T>
-        class atlas_data_descriptor;
-
-        /** @brief Atlas data descriptor (CPU specialization)*/
-        template <typename DomainId, typename T>
-        class atlas_data_descriptor<gridtools::ghex::cpu, DomainId, T> {
-
-            public:
-
-                using arch_type = gridtools::ghex::cpu;
-                using domain_id_type = DomainId;
-                using value_type = T;
-                using domain_descriptor_type = atlas_domain_descriptor<domain_id_type>;
-                using local_index_type = typename domain_descriptor_type::local_index_type;
-                using device_id_type = gridtools::ghex::arch_traits<arch_type>::device_id_type;
-                using byte_t = unsigned char;
-
-            private:
-
-                domain_id_type m_domain_id;
-                atlas::array::ArrayView<value_type, 2> m_values;
-
-            public:
-
-                /** @brief constructs a CPU data descriptor
-                 * @param domain local domain instance
-                 * @param field Atlas field to be wrapped*/
-                atlas_data_descriptor(const domain_descriptor_type& domain,
-                                      const atlas::Field& field) :
-                    m_domain_id{domain.domain_id()},
-                    m_values{atlas::array::make_view<value_type, 2>(field)} {}
-
-                domain_id_type domain_id() const { return m_domain_id; }
-
-                device_id_type device_id() const { return 0; }
-
-                int num_components() const noexcept { return 1; }
-
-                /** @brief single access operator, used by multiple access set function*/
-                value_type& operator()(const local_index_type idx, const local_index_type level) {
-                    return m_values(idx, level);
-                }
-
-                /** @brief single access operator (const version), used by multiple access get function*/
-                const value_type& operator()(const local_index_type idx, const local_index_type level) const {
-                    return m_values(idx, level);
-                }
-
-                /** @brief multiple access set function, needed by GHEX to perform the unpacking
-                 * @tparam IterationSpace iteration space type
-                 * @param is iteration space which to loop through when setting back the buffer values
-                 * @param buffer buffer with the data to be set back*/
-                template <typename IterationSpace>
-                void set(const IterationSpace& is, const byte_t* buffer) {
-                    for (local_index_type idx : is.local_indices()) {
-                        for (std::size_t level = 0; level < is.levels(); ++level) {
-                            std::memcpy(&((*this)(idx, level)), buffer, sizeof(value_type)); // level: implicit cast to local_index_type
-                            buffer += sizeof(value_type);
-                        }
-                    }
-                }
-
-                /** @brief multiple access get function, needed by GHEX to perform the packing
-                 * @tparam IterationSpace iteration space type
-                 * @param is iteration space which to loop through when getting the data from the internal storage
-                 * @param buffer buffer to be filled*/
-                template <typename IterationSpace>
-                void get(const IterationSpace& is, byte_t* buffer) const {
-                    for (local_index_type idx : is.local_indices()) {
-                        for (std::size_t level = 0; level < is.levels(); ++level) {
-                            std::memcpy(buffer, &((*this)(idx, level)), sizeof(value_type)); // level: implicit cast to local_index_type
-                            buffer += sizeof(value_type);
-                        }
-                    }
-                }
-
-                template<typename IndexContainer>
-                void pack(value_type* buffer, const IndexContainer& c, void*) {
-                    for (const auto& is : c) {
-                        get(is, reinterpret_cast<byte_t*>(buffer));
-                    }
-                }
-
-                template<typename IndexContainer>
-                void unpack(const value_type* buffer, const IndexContainer& c, void*) {
-                    for (const auto& is : c) {
-                        set(is, reinterpret_cast<const byte_t*>(buffer));
-                    }
-                }
-
-        };
-
-#ifdef GHEX_CUDACC
-
-#define GHEX_ATLAS_SERIALIZATION_THREADS_PER_BLOCK 32
->>>>>>> 30a782de
 
         return h;
     }
