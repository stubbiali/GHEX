/* 
 * GridTools
 * 
 * Copyright (c) 2014-2021, ETH Zurich
 * All rights reserved.
 * 
 * Please, refer to the LICENSE file in the root directory.
 * SPDX-License-Identifier: BSD-3-Clause
 * 
 */
#pragma once

#include <ghex/config.hpp>
#include <ghex/unstructured/grid.hpp>
#include <ghex/arch_traits.hpp>
#include <ghex/device/cuda/error.hpp>
#ifdef GHEX_CUDACC
#include <ghex/device/cuda/runtime.hpp>
#endif

#include <atlas/field.h>
#include <atlas/array.h>

#include <vector>
#include <cassert>
#include <cstring>
#include <cmath>
#include <iosfwd>
#include <utility>

namespace ghex
{
/** @brief Implements domain descriptor concept for Atlas domains
  * An Atlas domain is assumed to include the halo region as well,
  * and has therefore to be istantiated using a mesh which has already grown the required halo layer
  * after the creation of a function space with a halo.
  * Null halo is fine too, provided that the mesh is in its final state.
  * Domain size includes halo size.
  * @tparam DomainId domain id type*/
template<typename DomainId>
class atlas_domain_descriptor
{
  public:
    // member types
    using domain_id_type = DomainId;
    using local_index_type = atlas::idx_t;

  private:
    // members
    domain_id_type   m_id;
    atlas::Field     m_partition;
    atlas::Field     m_remote_index;
    local_index_type m_size;
    std::size_t      m_levels;

  public:
    // ctors
    /** @brief Constructs a local domain
      * @param id domain id
      * @param partition partition indices of domain (+ halo) elements (Atlas field)
      * @param remote_index local indices in remote partition for domain (+ halo) elements (Atlas field)
      * @param size number of domain + halo points*/
    atlas_domain_descriptor(const domain_id_type id, const atlas::Field& partition,
        const atlas::Field& remote_index, const std::size_t levels)
    : m_id{id}
    , m_partition{partition}
    , m_remote_index{remote_index}
    , m_size{static_cast<local_index_type>(partition.size())}
    , m_levels{levels}
    {
        // Asserts
        assert(partition.size() == remote_index.size());
    }

    // member functions
    domain_id_type      domain_id() const noexcept { return m_id; }
    const atlas::Field& partition() const noexcept { return m_partition; }
    const atlas::Field& remote_index() const noexcept { return m_remote_index; }
    local_index_type    size() const noexcept { return m_size; }
    std::size_t         levels() const noexcept { return m_levels; }

    // print
    /** @brief print */
    template<class CharT, class Traits>
    friend std::basic_ostream<CharT, Traits>& operator<<(
        std::basic_ostream<CharT, Traits>& os, const atlas_domain_descriptor& domain)
    {
        os << "domain id = " << domain.domain_id() << ";\n"
           << "size = " << domain.size() << ";\n"
           << "levels = " << domain.levels() << ";\n"
           << "partition indices: [" << domain.partition() << "]\n"
           << "remote indices: [" << domain.remote_index() << "]\n";
        return os;
    }
};

/** @brief halo generator for atlas domains
  * An Atlas domain has already the notion of halos.
  * The halo generator isolates the indices referring to the halo points.
  * @tparam DomainId domain id type*/
template<typename DomainId>
class atlas_halo_generator
{
  public:
    // member types
    using domain_type = atlas_domain_descriptor<DomainId>;
    using local_index_type = typename domain_type::local_index_type;

    /** @brief Halo class for Atlas
     * Provides list of local indices of neighboring elements.*/
    class halo
    {
      private:
        std::vector<local_index_type> m_local_indices;
        std::size_t                   m_levels;

      public:
        // ctors
        halo(const std::size_t levels)
        : m_levels{levels}
        {
        }

<<<<<<< HEAD
        // member functions
        std::size_t                    size() const noexcept { return m_local_indices.size(); }
        std::size_t                    levels() const noexcept { return m_levels; }
        std::vector<local_index_type>& local_indices() noexcept { return m_local_indices; }
        const std::vector<local_index_type>& local_indices() const noexcept
        {
            return m_local_indices;
        }
=======
#include "../../unstructured/grid.hpp"
#include "../../arch_list.hpp"
#include "../../arch_traits.hpp"
#include "../../allocator/unified_memory_allocator.hpp"
#include "./field.hpp"
>>>>>>> c159466f

        // print
        /** @brief print */
        template<class CharT, class Traits>
        friend std::basic_ostream<CharT, Traits>& operator<<(
            std::basic_ostream<CharT, Traits>& os, const halo& h)
        {
            os << "size = " << h.size() << ";\n"
               << "levels = " << h.levels() << ";\n"
               << "local indices: [ ";
            for (const auto idx : h.local_indices()) { os << idx << " "; }
            os << "]\n";
            return os;
        }
    };

  public:
    // member functions
    /** @brief generates the halo
     * @param domain local domain instance
     * @return receive halo*/
    halo operator()(const domain_type& domain) const
    {
        auto partition = atlas::array::make_view<int, 1>(domain.partition());
        auto remote_index = atlas::array::make_view<local_index_type, 1>(domain.remote_index());

        halo h{domain.levels()};

        // if the index refers to another domain, or even to the same but as a halo point,
        // the halo is updated
        for (local_index_type d_idx = 0; d_idx < domain.size(); ++d_idx)
        {
            if ((partition(d_idx) != domain.domain_id()) || (remote_index(d_idx) != d_idx))
            { h.local_indices().push_back(d_idx); }
        }

        return h;
    }
};

/** @brief recv domain ids generator for atlas domains
  * The recv domain ids generator isolates the domain ids referring to the halo points,
  * together with their remote indices and the ranks they belong to.
  * Atlas will always assume no oversubscription, and domain id == rank id.
  * @tparam DomainId domain id type*/
template<typename DomainId>
class atlas_recv_domain_ids_gen
{
  public:
    // member types
    using domain_id_type = DomainId;
    using domain_type = atlas_domain_descriptor<domain_id_type>;
    using local_index_type = typename domain_type::local_index_type;

    /** @brief Halo class for Atlas recv domain ids generator
      * Provides following lists, each of which corresponds to the list of halo points:
      * - receive domain ids;
      * - indices of halo points on remote domains (remote indices);
      * - ranks which the domains belongs to (no oversubscription). */
    class halo
    {
      private:
        std::vector<domain_id_type>   m_domain_ids;
        std::vector<local_index_type> m_remote_indices;
        std::vector<int>              m_ranks;

      public:
        // member functions
        std::vector<domain_id_type>&         domain_ids() noexcept { return m_domain_ids; }
        const std::vector<domain_id_type>&   domain_ids() const noexcept { return m_domain_ids; }
        std::vector<local_index_type>&       remote_indices() noexcept { return m_remote_indices; }
        const std::vector<local_index_type>& remote_indices() const noexcept
        {
            return m_remote_indices;
        }
        std::vector<int>&       ranks() noexcept { return m_ranks; }
        const std::vector<int>& ranks() const noexcept { return m_ranks; }

        // print
        /** @brief print */
        template<class CharT, class Traits>
        friend std::basic_ostream<CharT, Traits>& operator<<(
            std::basic_ostream<CharT, Traits>& os, const halo& h)
        {
            os << "domain ids: [ ";
            for (auto d_id : h.domain_ids()) { os << d_id << " "; }
            os << "]\n";
            os << "remote indices: [";
            for (auto r_idx : h.remote_indices()) { os << r_idx << " "; }
            os << "]\n";
            os << "ranks: [";
            for (auto r : h.ranks()) { os << r << " "; }
            os << "]\n";
            return os;
        }
    };

  public:
    // member functions
    /** @brief generates halo with receive domain ids
      * @param domain local domain instance
      * @return receive domain ids halo*/
    halo operator()(const domain_type& domain) const
    {
        auto partition = atlas::array::make_view<int, 1>(domain.partition());
        auto remote_index = atlas::array::make_view<local_index_type, 1>(domain.remote_index());

        halo h{};

        // if the index refers to another domain, or even to the same but as a halo point,
        // the halo is updated
        for (local_index_type d_idx = 0; d_idx < domain.size(); ++d_idx)
        {
            if ((partition(d_idx) != domain.domain_id()) || (remote_index(d_idx) != d_idx))
            {
                h.domain_ids().push_back(partition(d_idx));
                h.remote_indices().push_back(remote_index(d_idx));
                h.ranks().push_back(static_cast<int>(partition(d_idx)));
            }
        }

        return h;
    }
};

/** @brief Atlas data descriptor (forward declaration)
  * @tparam Arch device type in which field storage is allocated
  * @tparam DomainId domain id type
  * @tparam T value type*/
template<typename Arch, typename DomainId, typename T>
class atlas_data_descriptor;

/** @brief Atlas data descriptor (CPU specialization)*/
template<typename DomainId, typename T>
class atlas_data_descriptor<ghex::cpu, DomainId, T>
{
  public:
    using arch_type = ghex::cpu;
    using domain_id_type = DomainId;
    using value_type = T;
    using domain_descriptor_type = atlas_domain_descriptor<domain_id_type>;
    using local_index_type = typename domain_descriptor_type::local_index_type;
    using device_id_type = ghex::arch_traits<arch_type>::device_id_type;
    using byte_t = unsigned char;

  private:
    domain_id_type                         m_domain_id;
    atlas::array::ArrayView<value_type, 2> m_values;

  public:
    /** @brief constructs a CPU data descriptor
      * @param domain local domain instance
      * @param field Atlas field to be wrapped*/
    atlas_data_descriptor(const domain_descriptor_type& domain, const atlas::Field& field)
    : m_domain_id{domain.domain_id()}
    , m_values{atlas::array::make_view<value_type, 2>(field)}
    {
    }

    domain_id_type domain_id() const { return m_domain_id; }

    device_id_type device_id() const { return 0; }

    int num_components() const noexcept { return 1; }

    /** @brief single access operator, used by multiple access set function*/
    value_type& operator()(const local_index_type idx, const local_index_type level)
    {
        return m_values(idx, level);
    }

    /** @brief single access operator (const version), used by multiple access get function*/
    const value_type& operator()(const local_index_type idx, const local_index_type level) const
    {
        return m_values(idx, level);
    }

    /** @brief multiple access set function, needed by GHEX to perform the unpacking
      * @tparam IterationSpace iteration space type
      * @param is iteration space which to loop through when setting back the buffer values
      * @param buffer buffer with the data to be set back*/
    template<typename IterationSpace>
    void set(const IterationSpace& is, const byte_t* buffer)
    {
        for (local_index_type idx : is.local_indices())
        {
            for (std::size_t level = 0; level < is.levels(); ++level)
            {
                std::memcpy(&((*this)(idx, level)), buffer,
                    sizeof(value_type)); // level: implicit cast to local_index_type
                buffer += sizeof(value_type);
            }
        }
    }

    /** @brief multiple access get function, needed by GHEX to perform the packing
      * @tparam IterationSpace iteration space type
      * @param is iteration space which to loop through when getting the data from the internal storage
      * @param buffer buffer to be filled*/
    template<typename IterationSpace>
    void get(const IterationSpace& is, byte_t* buffer) const
    {
        for (local_index_type idx : is.local_indices())
        {
            for (std::size_t level = 0; level < is.levels(); ++level)
            {
                std::memcpy(buffer, &((*this)(idx, level)),
                    sizeof(value_type)); // level: implicit cast to local_index_type
                buffer += sizeof(value_type);
            }
        }
    }

<<<<<<< HEAD
    template<typename IndexContainer>
    void pack(value_type* buffer, const IndexContainer& c, void*)
    {
        for (const auto& is : c) { get(is, reinterpret_cast<byte_t*>(buffer)); }
    }

    template<typename IndexContainer>
    void unpack(const value_type* buffer, const IndexContainer& c, void*)
    {
        for (const auto& is : c) { set(is, reinterpret_cast<const byte_t*>(buffer)); }
    }
};
=======
namespace gridtools {

    namespace ghex {

        /** @brief Implements domain descriptor concept for Atlas domains
         * An Atlas domain is assumed to include the halo region as well,
         * and has therefore to be istantiated using a mesh which has already grown the required halo layer
         * after the creation of a function space with a halo.
         * Null halo is fine too, provided that the mesh is in its final state.
         * Domain size includes halo size.
         * @tparam DomainId domain id type*/
        template<typename DomainId>
        class atlas_domain_descriptor {

            public:

                // member types
                using domain_id_type = DomainId;
                using local_index_type = ::atlas::idx_t;

            private:

                // members
                domain_id_type m_id;
                ::atlas::Field m_partition;
                ::atlas::Field m_remote_index;
                local_index_type m_size;
                std::size_t m_levels;

            public:

                // ctors
                /** @brief Constructs a local domain
                 * @param id domain id
                 * @param partition partition indices of domain (+ halo) elements (Atlas field)
                 * @param remote_index local indices in remote partition for domain (+ halo) elements (Atlas field)
                 * @param size number of domain + halo points*/
                atlas_domain_descriptor(const domain_id_type id,
                                        const ::atlas::Field& partition,
                                        const ::atlas::Field& remote_index,
                                        const std::size_t levels) :
                    m_id{id},
                    m_partition{partition},
                    m_remote_index{remote_index},
                    m_size{partition.size()},
                    m_levels{levels} {

                    // Asserts
                    assert(partition.size() == remote_index.size());

                }

                // member functions
                domain_id_type domain_id() const noexcept { return m_id; }
                const ::atlas::Field& partition() const noexcept { return m_partition; }
                const ::atlas::Field& remote_index() const noexcept { return m_remote_index; }
                local_index_type size() const noexcept { return m_size; }
                std::size_t levels() const noexcept { return m_levels; }

                // print
                /** @brief print */
                template<class CharT, class Traits>
                friend std::basic_ostream<CharT, Traits>& operator << (std::basic_ostream<CharT, Traits>& os, const atlas_domain_descriptor& domain) {
                    os << "domain id = " << domain.domain_id() << ";\n"
                       << "size = " << domain.size() << ";\n"
                       << "levels = " << domain.levels() << ";\n"
                       << "partition indices: [" << domain.partition() << "]\n"
                       << "remote indices: [" << domain.remote_index() << "]\n";
                    return os;
                }

        };

        /** @brief halo generator for atlas domains
         * An Atlas domain has already the notion of halos.
         * The halo generator isolates the indices referring to the halo points.
         * @tparam DomainId domain id type*/
        template<typename DomainId>
        class atlas_halo_generator {

            public:

                // member types
                using domain_type = atlas_domain_descriptor<DomainId>;
                using local_index_type = typename domain_type::local_index_type;

                /** @brief Halo class for Atlas
                  * Provides list of local indices of neighboring elements.*/
                class halo {

                    private:

                        std::vector<local_index_type> m_local_indices;
                        std::size_t m_levels;

                    public:

                        // ctors
                        halo(const std::size_t levels) : m_levels{levels} {}

                        // member functions
                        std::size_t size() const noexcept { return m_local_indices.size(); }
                        std::size_t levels() const noexcept { return m_levels; }
                        std::vector<local_index_type>& local_indices() noexcept { return m_local_indices; }
                        const std::vector<local_index_type>& local_indices() const noexcept { return m_local_indices; }

                        // print
                        /** @brief print */
                        template<class CharT, class Traits>
                        friend std::basic_ostream<CharT, Traits>& operator << (std::basic_ostream<CharT, Traits>& os, const halo& h) {
                            os << "size = " << h.size() << ";\n"
                               << "levels = " << h.levels() << ";\n"
                               << "local indices: [ ";
                            for (const auto idx : h.local_indices()) { os << idx << " "; }
                            os << "]\n";
                            return os;
                        }

                };

            public:

                // member functions
                /** @brief generates the halo
                 * @param domain local domain instance
                 * @return receive halo*/
                halo operator()(const domain_type& domain) const {

                    auto partition = ::atlas::array::make_view<int, 1>(domain.partition());
                    auto remote_index = ::atlas::array::make_view<local_index_type, 1>(domain.remote_index());

                    halo h{domain.levels()};

                    // if the index refers to another domain, or even to the same but as a halo point,
                    // the halo is updated
                    for (local_index_type d_idx = 0; d_idx < domain.size(); ++d_idx) {
                        if ((partition(d_idx) != domain.domain_id()) || (remote_index(d_idx) != d_idx)) {
                            h.local_indices().push_back(d_idx);
                        }
                    }

                    return h;

                }

        };

        /** @brief recv domain ids generator for atlas domains
         * The recv domain ids generator isolates the domain ids referring to the halo points,
         * together with their remote indices and the ranks they belong to.
         * Atlas will always assume no oversubscription, and domain id == rank id.
         * @tparam DomainId domain id type*/
        template<typename DomainId>
        class atlas_recv_domain_ids_gen {

            public:

                // member types
                using domain_id_type = DomainId;
                using domain_type = atlas_domain_descriptor<domain_id_type>;
                using local_index_type = typename domain_type::local_index_type;

                /** @brief Halo class for Atlas recv domain ids generator
                  * Provides following lists, each of which corresponds to the list of halo points:
                  * - receive domain ids;
                  * - indices of halo points on remote domains (remote indices);
                  * - ranks which the domains belongs to (no oversubscription). */
                class halo {

                    private:

                        std::vector<domain_id_type> m_domain_ids;
                        std::vector<local_index_type> m_remote_indices;
                        std::vector<int> m_ranks;

                    public:

                        // member functions
                        std::vector<domain_id_type>& domain_ids() noexcept { return m_domain_ids; }
                        const std::vector<domain_id_type>& domain_ids() const noexcept { return m_domain_ids; }
                        std::vector<local_index_type>& remote_indices() noexcept { return m_remote_indices; }
                        const std::vector<local_index_type>& remote_indices() const noexcept { return m_remote_indices; }
                        std::vector<int>& ranks() noexcept { return m_ranks; }
                        const std::vector<int>& ranks() const noexcept { return m_ranks; }

                        // print
                        /** @brief print */
                        template<class CharT, class Traits>
                        friend std::basic_ostream<CharT, Traits>& operator << (std::basic_ostream<CharT, Traits>& os, const halo& h) {
                            os << "domain ids: [ ";
                            for (auto d_id : h.domain_ids()) { os << d_id << " "; }
                            os << "]\n";
                            os << "remote indices: [";
                            for (auto r_idx : h.remote_indices()) { os << r_idx << " "; }
                            os << "]\n";
                            os << "ranks: [";
                            for (auto r : h.ranks()) { os << r << " "; }
                            os << "]\n";
                            return os;
                        }

                };

            public:

                // member functions
                /** @brief generates halo with receive domain ids
                 * @param domain local domain instance
                 * @return receive domain ids halo*/
                halo operator()(const domain_type& domain) const {

                    auto partition = ::atlas::array::make_view<int, 1>(domain.partition());
                    auto remote_index = ::atlas::array::make_view<local_index_type, 1>(domain.remote_index());

                    halo h{};

                    // if the index refers to another domain, or even to the same but as a halo point,
                    // the halo is updated
                    for (local_index_type d_idx = 0; d_idx < domain.size(); ++d_idx) {
                        if ((partition(d_idx) != domain.domain_id()) || (remote_index(d_idx) != d_idx)) {
                            h.domain_ids().push_back(partition(d_idx));
                            h.remote_indices().push_back(remote_index(d_idx));
                            h.ranks().push_back(static_cast<int>(partition(d_idx)));
                        }
                    }

                    return h;

                }

        };

        /** @brief Atlas data descriptor (forward declaration)
         * @tparam Arch device type in which field storage is allocated
         * @tparam DomainId domain id type
         * @tparam T value type*/
        template <typename Arch, typename DomainId, typename T, typename StorageTraits, typename FunctionSpace>
        class atlas_data_descriptor;

        /** @brief Atlas data descriptor (CPU specialization)*/
        template <typename DomainId, typename T, typename StorageTraits, typename FunctionSpace>
        class atlas_data_descriptor<gridtools::ghex::cpu, DomainId, T, StorageTraits, FunctionSpace> {

            public:

                using arch_type = gridtools::ghex::cpu;
                using domain_id_type = DomainId;
                using value_type = T;
                using storage_traits_type = StorageTraits;
                using function_space_type = FunctionSpace;
                using domain_descriptor_type = atlas_domain_descriptor<domain_id_type>;
                using local_index_type = typename domain_descriptor_type::local_index_type;
                using device_id_type = gridtools::ghex::arch_traits<arch_type>::device_id_type;
                using byte_t = unsigned char;
                using field_type = gridtools::ghex::atlas::field<value_type, storage_traits_type, function_space_type>;
                using view_type = decltype(std::declval<field_type>().target_view());

            private:

                domain_id_type m_domain_id;
                view_type& m_values;
                int m_components; // TO DO: idx_t? Fix also usage in operator(), set() and get() below

            public:

                /** @brief constructs a CPU data descriptor
                 * @param domain local domain instance
                 * @param view field view to be wrapped
                 * @param components number of field components */
                atlas_data_descriptor(const domain_descriptor_type& domain,
                                      view_type& values,
                                      const int components) :
                    m_domain_id{domain.domain_id()},
                    m_values{values},
                    m_components{components} {}

                domain_id_type domain_id() const { return m_domain_id; }

                device_id_type device_id() const { return 0; }

                int num_components() const noexcept { return m_components; }

                /** @brief single access operator, used by multiple access set function*/
                value_type& operator()(const local_index_type idx, const local_index_type level, const int component) {
                    return m_values(idx, level, component);
                }

                /** @brief single access operator (const version), used by multiple access get function*/
                const value_type& operator()(const local_index_type idx, const local_index_type level, const int component) const {
                    return m_values(idx, level, component);
                }

                /** @brief multiple access set function, needed by GHEX to perform the unpacking
                 * @tparam IterationSpace iteration space type
                 * @param is iteration space which to loop through when setting back the buffer values
                 * @param buffer buffer with the data to be set back*/
                template <typename IterationSpace>
                void set(const IterationSpace& is, const byte_t* buffer) {
                    for (local_index_type idx : is.local_indices()) {
                        for (std::size_t level = 0; level < is.levels(); ++level) {
                            for (int component = 0; component < m_components; ++component) { // TO DO: iteration space should probably be fixed accordongly
                                std::memcpy(&((*this)(idx, level, component)), buffer, sizeof(value_type)); // level: implicit cast to local_index_type
                                buffer += sizeof(value_type);
                            }
                        }
                    }
                }

                /** @brief multiple access get function, needed by GHEX to perform the packing
                 * @tparam IterationSpace iteration space type
                 * @param is iteration space which to loop through when getting the data from the internal storage
                 * @param buffer buffer to be filled*/
                template <typename IterationSpace>
                void get(const IterationSpace& is, byte_t* buffer) const {
                    for (local_index_type idx : is.local_indices()) {
                        for (std::size_t level = 0; level < is.levels(); ++level) {
                            for (int component = 0; component < m_components; ++component) { // TO DO: iteration space should probably be fixed accordongly
                                std::memcpy(buffer, &((*this)(idx, level, component)), sizeof(value_type)); // level: implicit cast to local_index_type
                                buffer += sizeof(value_type);
                            }
                        }
                    }
                }

                template<typename IndexContainer>
                void pack(value_type* buffer, const IndexContainer& c, void*) {
                    for (const auto& is : c) {
                        get(is, reinterpret_cast<byte_t*>(buffer));
                    }
                }

                template<typename IndexContainer>
                void unpack(const value_type* buffer, const IndexContainer& c, void*) {
                    for (const auto& is : c) {
                        set(is, reinterpret_cast<const byte_t*>(buffer));
                    }
                }

        };
>>>>>>> c159466f

#ifdef GHEX_CUDACC

#define GHEX_ATLAS_SERIALIZATION_THREADS_PER_BLOCK 32

<<<<<<< HEAD
template<typename T, typename local_index_type>
__global__ void
pack_kernel(const atlas::array::ArrayView<T, 2> values, const std::size_t local_indices_size,
    const local_index_type* local_indices, const std::size_t levels, T* buffer)
{
    auto idx = threadIdx.x + (blockIdx.x * blockDim.x);
    if (idx < local_indices_size)
    {
        for (auto level = 0; level < levels; ++level)
        { buffer[idx * levels + level] = values(local_indices[idx], level); }
    }
}

template<typename T, typename local_index_type>
__global__ void
unpack_kernel(const T* buffer, const std::size_t local_indices_size,
    const local_index_type* local_indices, const std::size_t levels,
    atlas::array::ArrayView<T, 2> values)
{
    auto idx = threadIdx.x + (blockIdx.x * blockDim.x);
    if (idx < local_indices_size)
    {
        for (auto level = 0; level < levels; ++level)
        { values(local_indices[idx], level) = buffer[idx * levels + level]; }
    }
}

/** @brief Atlas data descriptor (GPU specialization)*/
template<typename DomainId, typename T>
class atlas_data_descriptor<ghex::gpu, DomainId, T>
{
  public:
    using arch_type = ghex::gpu;
    using domain_id_type = DomainId;
    using value_type = T;
    using domain_descriptor_type = atlas_domain_descriptor<domain_id_type>;
    using local_index_type = typename domain_descriptor_type::local_index_type;
    using device_id_type = ghex::arch_traits<arch_type>::device_id_type;

  private:
    domain_id_type                         m_domain_id;
    device_id_type                         m_device_id;
    atlas::array::ArrayView<value_type, 2> m_values;

  public:
    /** @brief constructs a GPU data descriptor
      * @param domain local domain instance
      * @param device_id device id
      * @param field Atlas field to be wrapped*/
    atlas_data_descriptor(const domain_descriptor_type& domain, const device_id_type device_id,
        const atlas::Field& field)
    : m_domain_id{domain.domain_id()}
    , m_device_id{device_id}
    , m_values{atlas::array::make_device_view<value_type, 2>(field)}
    {
    }

    /** @brief data type size, mandatory*/
    std::size_t data_type_size() const { return sizeof(value_type); }

    domain_id_type domain_id() const { return m_domain_id; }

    device_id_type device_id() const { return m_device_id; };

    template<typename IndexContainer>
    void pack(value_type* buffer, const IndexContainer& c, void* stream_ptr)
    {
        for (const auto& is : c)
        {
            int n_blocks =
                static_cast<int>(std::ceil(static_cast<double>(is.local_indices().size()) /
                                           GHEX_ATLAS_SERIALIZATION_THREADS_PER_BLOCK));
            pack_kernel<value_type, local_index_type>
                <<<n_blocks, GHEX_ATLAS_SERIALIZATION_THREADS_PER_BLOCK, 0,
                    *(reinterpret_cast<cudaStream_t*>(stream_ptr))>>>(m_values,
                    is.local_indices().size(), &(is.local_indices()[0]), is.levels(), buffer);
        }
    }

    template<typename IndexContainer>
    void unpack(const value_type* buffer, const IndexContainer& c, void* stream_ptr)
    {
        for (const auto& is : c)
        {
            int n_blocks =
                static_cast<int>(std::ceil(static_cast<double>(is.local_indices().size()) /
                                           GHEX_ATLAS_SERIALIZATION_THREADS_PER_BLOCK));
            unpack_kernel<value_type, local_index_type>
                <<<n_blocks, GHEX_ATLAS_SERIALIZATION_THREADS_PER_BLOCK, 0,
                    *(reinterpret_cast<cudaStream_t*>(stream_ptr))>>>(buffer,
                    is.local_indices().size(), &(is.local_indices()[0]), is.levels(), m_values);
        }
    }
};
=======
        template <typename T, typename View, typename Index> // TO DO: in principle, Field would be enough 
        __global__ void pack_kernel(
                const View values,
                const std::size_t local_indices_size,
                const Index* local_indices,
                const std::size_t levels,
                const int components,
                T* buffer) {
            auto idx = threadIdx.x + (blockIdx.x * blockDim.x);
            if (idx < local_indices_size) {
                for (std::size_t level = 0; level < levels; ++level) {
                    for (int component = 0; component < components; ++component) {
                        buffer[idx * levels * components + level * components + component] =
                            values(local_indices[idx], level, component);
                    }
                }
            }
        }

        template <typename T, typename View, typename Index> // TO DO: in principle, Field would be enough 
        __global__ void unpack_kernel(
                const T* buffer,
                const std::size_t local_indices_size,
                const Index* local_indices,
                const std::size_t levels,
                const int components,
                View values) {
            auto idx = threadIdx.x + (blockIdx.x * blockDim.x);
            if (idx < local_indices_size) {
                for (std::size_t level = 0; level < levels; ++level) {
                    for (int component = 0; component < components; ++component) {
                        values(local_indices[idx], level, component) =
                            buffer[idx * levels * components + level * components + component];
                    }
                }
            }
        }

        /** @brief Atlas data descriptor (GPU specialization)*/
        template <typename DomainId, typename T, typename StorageTraits, typename FunctionSpace>
        class atlas_data_descriptor<gridtools::ghex::gpu, DomainId, T, StorageTraits, FunctionSpace> {

            public:

                using arch_type = gridtools::ghex::gpu;
                using domain_id_type = DomainId;
                using value_type = T;
                using storage_traits_type = StorageTraits;
                using function_space_type = FunctionSpace;
                using domain_descriptor_type = atlas_domain_descriptor<domain_id_type>;
                using local_index_type = typename domain_descriptor_type::local_index_type;
                using device_id_type = gridtools::ghex::arch_traits<arch_type>::device_id_type;
                using field_type = gridtools::ghex::atlas::field<value_type, storage_traits_type, function_space_type>;
                using view_type = decltype(std::declval<field_type>().target_view());

            private:

                domain_id_type m_domain_id;
                device_id_type m_device_id;
                view_type& m_values;
                int m_components; // TO DO: idx_t? Fix also usage in operator(), set() and get() below

            public:

                /** @brief constructs a GPU data descriptor
                 * @param domain local domain instance
                 * @param device_id device id
                 * @param field field to be wrapped*/
                atlas_data_descriptor(
                        const domain_descriptor_type& domain,
                        const device_id_type device_id,
                        view_type& values,
                        const int components) :
                    m_domain_id{domain.domain_id()},
                    m_device_id{device_id},
                    m_values{values},
                    m_components{components} {}

                /** @brief data type size, mandatory*/
                std::size_t data_type_size() const {
                    return sizeof (value_type);
                }

                domain_id_type domain_id() const noexcept { return m_domain_id; }

                device_id_type device_id() const noexcept { return m_device_id; }

                int num_components() const noexcept { return m_components; }

                template<typename IndexContainer>
                void pack(value_type* buffer, const IndexContainer& c, void* stream_ptr) {
                    for (const auto& is : c) {
                        int n_blocks = static_cast<int>(std::ceil(static_cast<double>(is.local_indices().size()) / GHEX_ATLAS_SERIALIZATION_THREADS_PER_BLOCK));
                        pack_kernel<<<n_blocks, GHEX_ATLAS_SERIALIZATION_THREADS_PER_BLOCK, 0, *(reinterpret_cast<cudaStream_t*>(stream_ptr))>>>(
                                m_values,
                                is.local_indices().size(),
                                &(is.local_indices()[0]),
                                is.levels(),
                                m_components,
                                buffer);
                    }
                }

                template<typename IndexContainer>
                void unpack(const value_type* buffer, const IndexContainer& c, void* stream_ptr) {
                    for (const auto& is : c) {
                        int n_blocks = static_cast<int>(std::ceil(static_cast<double>(is.local_indices().size()) / GHEX_ATLAS_SERIALIZATION_THREADS_PER_BLOCK));
                        unpack_kernel<<<n_blocks, GHEX_ATLAS_SERIALIZATION_THREADS_PER_BLOCK, 0, *(reinterpret_cast<cudaStream_t*>(stream_ptr))>>>(
                                buffer,
                                is.local_indices().size(),
                                &(is.local_indices()[0]),
                                is.levels(),
                                m_components,
                                m_values);
                    }
                }

        };
>>>>>>> c159466f

#endif

} // namespace ghex<|MERGE_RESOLUTION|>--- conflicted
+++ resolved
@@ -10,16 +10,17 @@
  */
 #pragma once
 
+#include <atlas/field.h>
+#include <atlas/array.h>
+
 #include <ghex/config.hpp>
 #include <ghex/unstructured/grid.hpp>
 #include <ghex/arch_traits.hpp>
 #include <ghex/device/cuda/error.hpp>
+#include <ghex/glue/atlas/field.hpp>
 #ifdef GHEX_CUDACC
 #include <ghex/device/cuda/runtime.hpp>
 #endif
-
-#include <atlas/field.h>
-#include <atlas/array.h>
 
 #include <vector>
 #include <cassert>
@@ -43,13 +44,13 @@
   public:
     // member types
     using domain_id_type = DomainId;
-    using local_index_type = atlas::idx_t;
+    using local_index_type = ::atlas::idx_t;
 
   private:
     // members
     domain_id_type   m_id;
-    atlas::Field     m_partition;
-    atlas::Field     m_remote_index;
+    ::atlas::Field   m_partition;
+    ::atlas::Field   m_remote_index;
     local_index_type m_size;
     std::size_t      m_levels;
 
@@ -60,8 +61,8 @@
       * @param partition partition indices of domain (+ halo) elements (Atlas field)
       * @param remote_index local indices in remote partition for domain (+ halo) elements (Atlas field)
       * @param size number of domain + halo points*/
-    atlas_domain_descriptor(const domain_id_type id, const atlas::Field& partition,
-        const atlas::Field& remote_index, const std::size_t levels)
+    atlas_domain_descriptor(const domain_id_type id, const ::atlas::Field& partition,
+        const ::atlas::Field& remote_index, const std::size_t levels)
     : m_id{id}
     , m_partition{partition}
     , m_remote_index{remote_index}
@@ -73,17 +74,17 @@
     }
 
     // member functions
-    domain_id_type      domain_id() const noexcept { return m_id; }
-    const atlas::Field& partition() const noexcept { return m_partition; }
-    const atlas::Field& remote_index() const noexcept { return m_remote_index; }
-    local_index_type    size() const noexcept { return m_size; }
-    std::size_t         levels() const noexcept { return m_levels; }
+    domain_id_type        domain_id() const noexcept { return m_id; }
+    const ::atlas::Field& partition() const noexcept { return m_partition; }
+    const ::atlas::Field& remote_index() const noexcept { return m_remote_index; }
+    local_index_type      size() const noexcept { return m_size; }
+    std::size_t           levels() const noexcept { return m_levels; }
 
     // print
     /** @brief print */
     template<class CharT, class Traits>
-    friend std::basic_ostream<CharT, Traits>& operator<<(
-        std::basic_ostream<CharT, Traits>& os, const atlas_domain_descriptor& domain)
+    friend std::basic_ostream<CharT, Traits>& operator<<(std::basic_ostream<CharT, Traits>& os,
+        const atlas_domain_descriptor&                                                      domain)
     {
         os << "domain id = " << domain.domain_id() << ";\n"
            << "size = " << domain.size() << ";\n"
@@ -121,7 +122,6 @@
         {
         }
 
-<<<<<<< HEAD
         // member functions
         std::size_t                    size() const noexcept { return m_local_indices.size(); }
         std::size_t                    levels() const noexcept { return m_levels; }
@@ -130,19 +130,12 @@
         {
             return m_local_indices;
         }
-=======
-#include "../../unstructured/grid.hpp"
-#include "../../arch_list.hpp"
-#include "../../arch_traits.hpp"
-#include "../../allocator/unified_memory_allocator.hpp"
-#include "./field.hpp"
->>>>>>> c159466f
 
         // print
         /** @brief print */
         template<class CharT, class Traits>
-        friend std::basic_ostream<CharT, Traits>& operator<<(
-            std::basic_ostream<CharT, Traits>& os, const halo& h)
+        friend std::basic_ostream<CharT, Traits>& operator<<(std::basic_ostream<CharT, Traits>& os,
+            const halo&                                                                         h)
         {
             os << "size = " << h.size() << ";\n"
                << "levels = " << h.levels() << ";\n"
@@ -160,8 +153,8 @@
      * @return receive halo*/
     halo operator()(const domain_type& domain) const
     {
-        auto partition = atlas::array::make_view<int, 1>(domain.partition());
-        auto remote_index = atlas::array::make_view<local_index_type, 1>(domain.remote_index());
+        auto partition = ::atlas::array::make_view<int, 1>(domain.partition());
+        auto remote_index = ::atlas::array::make_view<local_index_type, 1>(domain.remote_index());
 
         halo h{domain.levels()};
 
@@ -170,7 +163,9 @@
         for (local_index_type d_idx = 0; d_idx < domain.size(); ++d_idx)
         {
             if ((partition(d_idx) != domain.domain_id()) || (remote_index(d_idx) != d_idx))
-            { h.local_indices().push_back(d_idx); }
+            {
+                h.local_indices().push_back(d_idx);
+            }
         }
 
         return h;
@@ -218,8 +213,8 @@
         // print
         /** @brief print */
         template<class CharT, class Traits>
-        friend std::basic_ostream<CharT, Traits>& operator<<(
-            std::basic_ostream<CharT, Traits>& os, const halo& h)
+        friend std::basic_ostream<CharT, Traits>& operator<<(std::basic_ostream<CharT, Traits>& os,
+            const halo&                                                                         h)
         {
             os << "domain ids: [ ";
             for (auto d_id : h.domain_ids()) { os << d_id << " "; }
@@ -266,33 +261,42 @@
   * @tparam Arch device type in which field storage is allocated
   * @tparam DomainId domain id type
   * @tparam T value type*/
-template<typename Arch, typename DomainId, typename T>
+template<typename Arch, typename DomainId, typename T, typename StorageTraits,
+    typename FunctionSpace>
 class atlas_data_descriptor;
 
 /** @brief Atlas data descriptor (CPU specialization)*/
-template<typename DomainId, typename T>
-class atlas_data_descriptor<ghex::cpu, DomainId, T>
+template<typename DomainId, typename T, typename StorageTraits, typename FunctionSpace>
+class atlas_data_descriptor<ghex::cpu, DomainId, T, StorageTraits, FunctionSpace>
 {
   public:
     using arch_type = ghex::cpu;
     using domain_id_type = DomainId;
     using value_type = T;
+    using storage_traits_type = StorageTraits;
+    using function_space_type = FunctionSpace;
     using domain_descriptor_type = atlas_domain_descriptor<domain_id_type>;
     using local_index_type = typename domain_descriptor_type::local_index_type;
     using device_id_type = ghex::arch_traits<arch_type>::device_id_type;
     using byte_t = unsigned char;
+    using field_type = atlas::field<value_type, storage_traits_type, function_space_type>;
+    using view_type = decltype(std::declval<field_type>().target_view());
 
   private:
-    domain_id_type                         m_domain_id;
-    atlas::array::ArrayView<value_type, 2> m_values;
+    domain_id_type m_domain_id;
+    view_type&     m_values;
+    int m_components; // TO DO: idx_t? Fix also usage in operator(), set() and get() below
 
   public:
     /** @brief constructs a CPU data descriptor
       * @param domain local domain instance
-      * @param field Atlas field to be wrapped*/
-    atlas_data_descriptor(const domain_descriptor_type& domain, const atlas::Field& field)
+      * @param view field view to be wrapped
+      * @param components number of field components */
+    atlas_data_descriptor(const domain_descriptor_type& domain, view_type& values,
+        const int components)
     : m_domain_id{domain.domain_id()}
-    , m_values{atlas::array::make_view<value_type, 2>(field)}
+    , m_values{values}
+    , m_components{components}
     {
     }
 
@@ -300,18 +304,20 @@
 
     device_id_type device_id() const { return 0; }
 
-    int num_components() const noexcept { return 1; }
+    int num_components() const noexcept { return m_components; }
 
     /** @brief single access operator, used by multiple access set function*/
-    value_type& operator()(const local_index_type idx, const local_index_type level)
-    {
-        return m_values(idx, level);
+    value_type& operator()(const local_index_type idx, const local_index_type level,
+        const int component)
+    {
+        return m_values(idx, level, component);
     }
 
     /** @brief single access operator (const version), used by multiple access get function*/
-    const value_type& operator()(const local_index_type idx, const local_index_type level) const
-    {
-        return m_values(idx, level);
+    const value_type& operator()(const local_index_type idx, const local_index_type level,
+        const int component) const
+    {
+        return m_values(idx, level, component);
     }
 
     /** @brief multiple access set function, needed by GHEX to perform the unpacking
@@ -325,9 +331,12 @@
         {
             for (std::size_t level = 0; level < is.levels(); ++level)
             {
-                std::memcpy(&((*this)(idx, level)), buffer,
-                    sizeof(value_type)); // level: implicit cast to local_index_type
-                buffer += sizeof(value_type);
+                for (int component = 0; component < m_components; ++component)
+                { // TO DO: iteration space should probably be fixed accordongly
+                    std::memcpy(&((*this)(idx, level, component)), buffer,
+                        sizeof(value_type)); // level: implicit cast to local_index_type
+                    buffer += sizeof(value_type);
+                }
             }
         }
     }
@@ -343,14 +352,16 @@
         {
             for (std::size_t level = 0; level < is.levels(); ++level)
             {
-                std::memcpy(buffer, &((*this)(idx, level)),
-                    sizeof(value_type)); // level: implicit cast to local_index_type
-                buffer += sizeof(value_type);
-            }
-        }
-    }
-
-<<<<<<< HEAD
+                for (int component = 0; component < m_components; ++component)
+                { // TO DO: iteration space should probably be fixed accordongly
+                    std::memcpy(buffer, &((*this)(idx, level, component)),
+                        sizeof(value_type)); // level: implicit cast to local_index_type
+                    buffer += sizeof(value_type);
+                }
+            }
+        }
+    }
+
     template<typename IndexContainer>
     void pack(value_type* buffer, const IndexContainer& c, void*)
     {
@@ -363,416 +374,93 @@
         for (const auto& is : c) { set(is, reinterpret_cast<const byte_t*>(buffer)); }
     }
 };
-=======
-namespace gridtools {
-
-    namespace ghex {
-
-        /** @brief Implements domain descriptor concept for Atlas domains
-         * An Atlas domain is assumed to include the halo region as well,
-         * and has therefore to be istantiated using a mesh which has already grown the required halo layer
-         * after the creation of a function space with a halo.
-         * Null halo is fine too, provided that the mesh is in its final state.
-         * Domain size includes halo size.
-         * @tparam DomainId domain id type*/
-        template<typename DomainId>
-        class atlas_domain_descriptor {
-
-            public:
-
-                // member types
-                using domain_id_type = DomainId;
-                using local_index_type = ::atlas::idx_t;
-
-            private:
-
-                // members
-                domain_id_type m_id;
-                ::atlas::Field m_partition;
-                ::atlas::Field m_remote_index;
-                local_index_type m_size;
-                std::size_t m_levels;
-
-            public:
-
-                // ctors
-                /** @brief Constructs a local domain
-                 * @param id domain id
-                 * @param partition partition indices of domain (+ halo) elements (Atlas field)
-                 * @param remote_index local indices in remote partition for domain (+ halo) elements (Atlas field)
-                 * @param size number of domain + halo points*/
-                atlas_domain_descriptor(const domain_id_type id,
-                                        const ::atlas::Field& partition,
-                                        const ::atlas::Field& remote_index,
-                                        const std::size_t levels) :
-                    m_id{id},
-                    m_partition{partition},
-                    m_remote_index{remote_index},
-                    m_size{partition.size()},
-                    m_levels{levels} {
-
-                    // Asserts
-                    assert(partition.size() == remote_index.size());
-
-                }
-
-                // member functions
-                domain_id_type domain_id() const noexcept { return m_id; }
-                const ::atlas::Field& partition() const noexcept { return m_partition; }
-                const ::atlas::Field& remote_index() const noexcept { return m_remote_index; }
-                local_index_type size() const noexcept { return m_size; }
-                std::size_t levels() const noexcept { return m_levels; }
-
-                // print
-                /** @brief print */
-                template<class CharT, class Traits>
-                friend std::basic_ostream<CharT, Traits>& operator << (std::basic_ostream<CharT, Traits>& os, const atlas_domain_descriptor& domain) {
-                    os << "domain id = " << domain.domain_id() << ";\n"
-                       << "size = " << domain.size() << ";\n"
-                       << "levels = " << domain.levels() << ";\n"
-                       << "partition indices: [" << domain.partition() << "]\n"
-                       << "remote indices: [" << domain.remote_index() << "]\n";
-                    return os;
-                }
-
-        };
-
-        /** @brief halo generator for atlas domains
-         * An Atlas domain has already the notion of halos.
-         * The halo generator isolates the indices referring to the halo points.
-         * @tparam DomainId domain id type*/
-        template<typename DomainId>
-        class atlas_halo_generator {
-
-            public:
-
-                // member types
-                using domain_type = atlas_domain_descriptor<DomainId>;
-                using local_index_type = typename domain_type::local_index_type;
-
-                /** @brief Halo class for Atlas
-                  * Provides list of local indices of neighboring elements.*/
-                class halo {
-
-                    private:
-
-                        std::vector<local_index_type> m_local_indices;
-                        std::size_t m_levels;
-
-                    public:
-
-                        // ctors
-                        halo(const std::size_t levels) : m_levels{levels} {}
-
-                        // member functions
-                        std::size_t size() const noexcept { return m_local_indices.size(); }
-                        std::size_t levels() const noexcept { return m_levels; }
-                        std::vector<local_index_type>& local_indices() noexcept { return m_local_indices; }
-                        const std::vector<local_index_type>& local_indices() const noexcept { return m_local_indices; }
-
-                        // print
-                        /** @brief print */
-                        template<class CharT, class Traits>
-                        friend std::basic_ostream<CharT, Traits>& operator << (std::basic_ostream<CharT, Traits>& os, const halo& h) {
-                            os << "size = " << h.size() << ";\n"
-                               << "levels = " << h.levels() << ";\n"
-                               << "local indices: [ ";
-                            for (const auto idx : h.local_indices()) { os << idx << " "; }
-                            os << "]\n";
-                            return os;
-                        }
-
-                };
-
-            public:
-
-                // member functions
-                /** @brief generates the halo
-                 * @param domain local domain instance
-                 * @return receive halo*/
-                halo operator()(const domain_type& domain) const {
-
-                    auto partition = ::atlas::array::make_view<int, 1>(domain.partition());
-                    auto remote_index = ::atlas::array::make_view<local_index_type, 1>(domain.remote_index());
-
-                    halo h{domain.levels()};
-
-                    // if the index refers to another domain, or even to the same but as a halo point,
-                    // the halo is updated
-                    for (local_index_type d_idx = 0; d_idx < domain.size(); ++d_idx) {
-                        if ((partition(d_idx) != domain.domain_id()) || (remote_index(d_idx) != d_idx)) {
-                            h.local_indices().push_back(d_idx);
-                        }
-                    }
-
-                    return h;
-
-                }
-
-        };
-
-        /** @brief recv domain ids generator for atlas domains
-         * The recv domain ids generator isolates the domain ids referring to the halo points,
-         * together with their remote indices and the ranks they belong to.
-         * Atlas will always assume no oversubscription, and domain id == rank id.
-         * @tparam DomainId domain id type*/
-        template<typename DomainId>
-        class atlas_recv_domain_ids_gen {
-
-            public:
-
-                // member types
-                using domain_id_type = DomainId;
-                using domain_type = atlas_domain_descriptor<domain_id_type>;
-                using local_index_type = typename domain_type::local_index_type;
-
-                /** @brief Halo class for Atlas recv domain ids generator
-                  * Provides following lists, each of which corresponds to the list of halo points:
-                  * - receive domain ids;
-                  * - indices of halo points on remote domains (remote indices);
-                  * - ranks which the domains belongs to (no oversubscription). */
-                class halo {
-
-                    private:
-
-                        std::vector<domain_id_type> m_domain_ids;
-                        std::vector<local_index_type> m_remote_indices;
-                        std::vector<int> m_ranks;
-
-                    public:
-
-                        // member functions
-                        std::vector<domain_id_type>& domain_ids() noexcept { return m_domain_ids; }
-                        const std::vector<domain_id_type>& domain_ids() const noexcept { return m_domain_ids; }
-                        std::vector<local_index_type>& remote_indices() noexcept { return m_remote_indices; }
-                        const std::vector<local_index_type>& remote_indices() const noexcept { return m_remote_indices; }
-                        std::vector<int>& ranks() noexcept { return m_ranks; }
-                        const std::vector<int>& ranks() const noexcept { return m_ranks; }
-
-                        // print
-                        /** @brief print */
-                        template<class CharT, class Traits>
-                        friend std::basic_ostream<CharT, Traits>& operator << (std::basic_ostream<CharT, Traits>& os, const halo& h) {
-                            os << "domain ids: [ ";
-                            for (auto d_id : h.domain_ids()) { os << d_id << " "; }
-                            os << "]\n";
-                            os << "remote indices: [";
-                            for (auto r_idx : h.remote_indices()) { os << r_idx << " "; }
-                            os << "]\n";
-                            os << "ranks: [";
-                            for (auto r : h.ranks()) { os << r << " "; }
-                            os << "]\n";
-                            return os;
-                        }
-
-                };
-
-            public:
-
-                // member functions
-                /** @brief generates halo with receive domain ids
-                 * @param domain local domain instance
-                 * @return receive domain ids halo*/
-                halo operator()(const domain_type& domain) const {
-
-                    auto partition = ::atlas::array::make_view<int, 1>(domain.partition());
-                    auto remote_index = ::atlas::array::make_view<local_index_type, 1>(domain.remote_index());
-
-                    halo h{};
-
-                    // if the index refers to another domain, or even to the same but as a halo point,
-                    // the halo is updated
-                    for (local_index_type d_idx = 0; d_idx < domain.size(); ++d_idx) {
-                        if ((partition(d_idx) != domain.domain_id()) || (remote_index(d_idx) != d_idx)) {
-                            h.domain_ids().push_back(partition(d_idx));
-                            h.remote_indices().push_back(remote_index(d_idx));
-                            h.ranks().push_back(static_cast<int>(partition(d_idx)));
-                        }
-                    }
-
-                    return h;
-
-                }
-
-        };
-
-        /** @brief Atlas data descriptor (forward declaration)
-         * @tparam Arch device type in which field storage is allocated
-         * @tparam DomainId domain id type
-         * @tparam T value type*/
-        template <typename Arch, typename DomainId, typename T, typename StorageTraits, typename FunctionSpace>
-        class atlas_data_descriptor;
-
-        /** @brief Atlas data descriptor (CPU specialization)*/
-        template <typename DomainId, typename T, typename StorageTraits, typename FunctionSpace>
-        class atlas_data_descriptor<gridtools::ghex::cpu, DomainId, T, StorageTraits, FunctionSpace> {
-
-            public:
-
-                using arch_type = gridtools::ghex::cpu;
-                using domain_id_type = DomainId;
-                using value_type = T;
-                using storage_traits_type = StorageTraits;
-                using function_space_type = FunctionSpace;
-                using domain_descriptor_type = atlas_domain_descriptor<domain_id_type>;
-                using local_index_type = typename domain_descriptor_type::local_index_type;
-                using device_id_type = gridtools::ghex::arch_traits<arch_type>::device_id_type;
-                using byte_t = unsigned char;
-                using field_type = gridtools::ghex::atlas::field<value_type, storage_traits_type, function_space_type>;
-                using view_type = decltype(std::declval<field_type>().target_view());
-
-            private:
-
-                domain_id_type m_domain_id;
-                view_type& m_values;
-                int m_components; // TO DO: idx_t? Fix also usage in operator(), set() and get() below
-
-            public:
-
-                /** @brief constructs a CPU data descriptor
-                 * @param domain local domain instance
-                 * @param view field view to be wrapped
-                 * @param components number of field components */
-                atlas_data_descriptor(const domain_descriptor_type& domain,
-                                      view_type& values,
-                                      const int components) :
-                    m_domain_id{domain.domain_id()},
-                    m_values{values},
-                    m_components{components} {}
-
-                domain_id_type domain_id() const { return m_domain_id; }
-
-                device_id_type device_id() const { return 0; }
-
-                int num_components() const noexcept { return m_components; }
-
-                /** @brief single access operator, used by multiple access set function*/
-                value_type& operator()(const local_index_type idx, const local_index_type level, const int component) {
-                    return m_values(idx, level, component);
-                }
-
-                /** @brief single access operator (const version), used by multiple access get function*/
-                const value_type& operator()(const local_index_type idx, const local_index_type level, const int component) const {
-                    return m_values(idx, level, component);
-                }
-
-                /** @brief multiple access set function, needed by GHEX to perform the unpacking
-                 * @tparam IterationSpace iteration space type
-                 * @param is iteration space which to loop through when setting back the buffer values
-                 * @param buffer buffer with the data to be set back*/
-                template <typename IterationSpace>
-                void set(const IterationSpace& is, const byte_t* buffer) {
-                    for (local_index_type idx : is.local_indices()) {
-                        for (std::size_t level = 0; level < is.levels(); ++level) {
-                            for (int component = 0; component < m_components; ++component) { // TO DO: iteration space should probably be fixed accordongly
-                                std::memcpy(&((*this)(idx, level, component)), buffer, sizeof(value_type)); // level: implicit cast to local_index_type
-                                buffer += sizeof(value_type);
-                            }
-                        }
-                    }
-                }
-
-                /** @brief multiple access get function, needed by GHEX to perform the packing
-                 * @tparam IterationSpace iteration space type
-                 * @param is iteration space which to loop through when getting the data from the internal storage
-                 * @param buffer buffer to be filled*/
-                template <typename IterationSpace>
-                void get(const IterationSpace& is, byte_t* buffer) const {
-                    for (local_index_type idx : is.local_indices()) {
-                        for (std::size_t level = 0; level < is.levels(); ++level) {
-                            for (int component = 0; component < m_components; ++component) { // TO DO: iteration space should probably be fixed accordongly
-                                std::memcpy(buffer, &((*this)(idx, level, component)), sizeof(value_type)); // level: implicit cast to local_index_type
-                                buffer += sizeof(value_type);
-                            }
-                        }
-                    }
-                }
-
-                template<typename IndexContainer>
-                void pack(value_type* buffer, const IndexContainer& c, void*) {
-                    for (const auto& is : c) {
-                        get(is, reinterpret_cast<byte_t*>(buffer));
-                    }
-                }
-
-                template<typename IndexContainer>
-                void unpack(const value_type* buffer, const IndexContainer& c, void*) {
-                    for (const auto& is : c) {
-                        set(is, reinterpret_cast<const byte_t*>(buffer));
-                    }
-                }
-
-        };
->>>>>>> c159466f
 
 #ifdef GHEX_CUDACC
 
 #define GHEX_ATLAS_SERIALIZATION_THREADS_PER_BLOCK 32
 
-<<<<<<< HEAD
-template<typename T, typename local_index_type>
+template<typename T, typename View, typename Index> // TO DO: in principle, Field would be enough
 __global__ void
-pack_kernel(const atlas::array::ArrayView<T, 2> values, const std::size_t local_indices_size,
-    const local_index_type* local_indices, const std::size_t levels, T* buffer)
+pack_kernel(const View values, const std::size_t local_indices_size, const Index* local_indices,
+    const std::size_t levels, const int components, T* buffer)
 {
     auto idx = threadIdx.x + (blockIdx.x * blockDim.x);
     if (idx < local_indices_size)
     {
-        for (auto level = 0; level < levels; ++level)
-        { buffer[idx * levels + level] = values(local_indices[idx], level); }
+        for (std::size_t level = 0; level < levels; ++level)
+        {
+            for (int component = 0; component < components; ++component)
+            {
+                buffer[idx * levels * components + level * components + component] =
+                    values(local_indices[idx], level, component);
+            }
+        }
     }
 }
 
-template<typename T, typename local_index_type>
+template<typename T, typename View, typename Index> // TO DO: in principle, Field would be enough
 __global__ void
-unpack_kernel(const T* buffer, const std::size_t local_indices_size,
-    const local_index_type* local_indices, const std::size_t levels,
-    atlas::array::ArrayView<T, 2> values)
+unpack_kernel(const T* buffer, const std::size_t local_indices_size, const Index* local_indices,
+    const std::size_t levels, const int components, View values)
 {
     auto idx = threadIdx.x + (blockIdx.x * blockDim.x);
     if (idx < local_indices_size)
     {
-        for (auto level = 0; level < levels; ++level)
-        { values(local_indices[idx], level) = buffer[idx * levels + level]; }
+        for (std::size_t level = 0; level < levels; ++level)
+        {
+            for (int component = 0; component < components; ++component)
+            {
+                values(local_indices[idx], level, component) =
+                    buffer[idx * levels * components + level * components + component];
+            }
+        }
     }
 }
 
 /** @brief Atlas data descriptor (GPU specialization)*/
-template<typename DomainId, typename T>
-class atlas_data_descriptor<ghex::gpu, DomainId, T>
+template<typename DomainId, typename T, typename StorageTraits, typename FunctionSpace>
+class atlas_data_descriptor<ghex::gpu, DomainId, T, StorageTraits, FunctionSpace>
 {
   public:
     using arch_type = ghex::gpu;
     using domain_id_type = DomainId;
     using value_type = T;
+    using storage_traits_type = StorageTraits;
+    using function_space_type = FunctionSpace;
     using domain_descriptor_type = atlas_domain_descriptor<domain_id_type>;
     using local_index_type = typename domain_descriptor_type::local_index_type;
     using device_id_type = ghex::arch_traits<arch_type>::device_id_type;
+    using field_type = atlas::field<value_type, storage_traits_type, function_space_type>;
+    using view_type = decltype(std::declval<field_type>().target_view());
 
   private:
-    domain_id_type                         m_domain_id;
-    device_id_type                         m_device_id;
-    atlas::array::ArrayView<value_type, 2> m_values;
+    domain_id_type m_domain_id;
+    device_id_type m_device_id;
+    view_type&     m_values;
+    int m_components; // TO DO: idx_t? Fix also usage in operator(), set() and get() below
 
   public:
     /** @brief constructs a GPU data descriptor
       * @param domain local domain instance
       * @param device_id device id
-      * @param field Atlas field to be wrapped*/
+      * @param field field to be wrapped*/
     atlas_data_descriptor(const domain_descriptor_type& domain, const device_id_type device_id,
-        const atlas::Field& field)
+        view_type& values, const int components)
     : m_domain_id{domain.domain_id()}
     , m_device_id{device_id}
-    , m_values{atlas::array::make_device_view<value_type, 2>(field)}
+    , m_values{values}
+    , m_components{components}
     {
     }
 
     /** @brief data type size, mandatory*/
     std::size_t data_type_size() const { return sizeof(value_type); }
 
-    domain_id_type domain_id() const { return m_domain_id; }
-
-    device_id_type device_id() const { return m_device_id; };
+    domain_id_type domain_id() const noexcept { return m_domain_id; }
+
+    device_id_type device_id() const noexcept { return m_device_id; }
+
+    int num_components() const noexcept { return m_components; }
 
     template<typename IndexContainer>
     void pack(value_type* buffer, const IndexContainer& c, void* stream_ptr)
@@ -782,10 +470,10 @@
             int n_blocks =
                 static_cast<int>(std::ceil(static_cast<double>(is.local_indices().size()) /
                                            GHEX_ATLAS_SERIALIZATION_THREADS_PER_BLOCK));
-            pack_kernel<value_type, local_index_type>
-                <<<n_blocks, GHEX_ATLAS_SERIALIZATION_THREADS_PER_BLOCK, 0,
-                    *(reinterpret_cast<cudaStream_t*>(stream_ptr))>>>(m_values,
-                    is.local_indices().size(), &(is.local_indices()[0]), is.levels(), buffer);
+            pack_kernel<<<n_blocks, GHEX_ATLAS_SERIALIZATION_THREADS_PER_BLOCK, 0,
+                *(reinterpret_cast<cudaStream_t*>(stream_ptr))>>>(m_values,
+                is.local_indices().size(), &(is.local_indices()[0]), is.levels(), m_components,
+                buffer);
         }
     }
 
@@ -797,133 +485,12 @@
             int n_blocks =
                 static_cast<int>(std::ceil(static_cast<double>(is.local_indices().size()) /
                                            GHEX_ATLAS_SERIALIZATION_THREADS_PER_BLOCK));
-            unpack_kernel<value_type, local_index_type>
-                <<<n_blocks, GHEX_ATLAS_SERIALIZATION_THREADS_PER_BLOCK, 0,
-                    *(reinterpret_cast<cudaStream_t*>(stream_ptr))>>>(buffer,
-                    is.local_indices().size(), &(is.local_indices()[0]), is.levels(), m_values);
+            unpack_kernel<<<n_blocks, GHEX_ATLAS_SERIALIZATION_THREADS_PER_BLOCK, 0,
+                *(reinterpret_cast<cudaStream_t*>(stream_ptr))>>>(buffer, is.local_indices().size(),
+                &(is.local_indices()[0]), is.levels(), m_values);
         }
     }
 };
-=======
-        template <typename T, typename View, typename Index> // TO DO: in principle, Field would be enough 
-        __global__ void pack_kernel(
-                const View values,
-                const std::size_t local_indices_size,
-                const Index* local_indices,
-                const std::size_t levels,
-                const int components,
-                T* buffer) {
-            auto idx = threadIdx.x + (blockIdx.x * blockDim.x);
-            if (idx < local_indices_size) {
-                for (std::size_t level = 0; level < levels; ++level) {
-                    for (int component = 0; component < components; ++component) {
-                        buffer[idx * levels * components + level * components + component] =
-                            values(local_indices[idx], level, component);
-                    }
-                }
-            }
-        }
-
-        template <typename T, typename View, typename Index> // TO DO: in principle, Field would be enough 
-        __global__ void unpack_kernel(
-                const T* buffer,
-                const std::size_t local_indices_size,
-                const Index* local_indices,
-                const std::size_t levels,
-                const int components,
-                View values) {
-            auto idx = threadIdx.x + (blockIdx.x * blockDim.x);
-            if (idx < local_indices_size) {
-                for (std::size_t level = 0; level < levels; ++level) {
-                    for (int component = 0; component < components; ++component) {
-                        values(local_indices[idx], level, component) =
-                            buffer[idx * levels * components + level * components + component];
-                    }
-                }
-            }
-        }
-
-        /** @brief Atlas data descriptor (GPU specialization)*/
-        template <typename DomainId, typename T, typename StorageTraits, typename FunctionSpace>
-        class atlas_data_descriptor<gridtools::ghex::gpu, DomainId, T, StorageTraits, FunctionSpace> {
-
-            public:
-
-                using arch_type = gridtools::ghex::gpu;
-                using domain_id_type = DomainId;
-                using value_type = T;
-                using storage_traits_type = StorageTraits;
-                using function_space_type = FunctionSpace;
-                using domain_descriptor_type = atlas_domain_descriptor<domain_id_type>;
-                using local_index_type = typename domain_descriptor_type::local_index_type;
-                using device_id_type = gridtools::ghex::arch_traits<arch_type>::device_id_type;
-                using field_type = gridtools::ghex::atlas::field<value_type, storage_traits_type, function_space_type>;
-                using view_type = decltype(std::declval<field_type>().target_view());
-
-            private:
-
-                domain_id_type m_domain_id;
-                device_id_type m_device_id;
-                view_type& m_values;
-                int m_components; // TO DO: idx_t? Fix also usage in operator(), set() and get() below
-
-            public:
-
-                /** @brief constructs a GPU data descriptor
-                 * @param domain local domain instance
-                 * @param device_id device id
-                 * @param field field to be wrapped*/
-                atlas_data_descriptor(
-                        const domain_descriptor_type& domain,
-                        const device_id_type device_id,
-                        view_type& values,
-                        const int components) :
-                    m_domain_id{domain.domain_id()},
-                    m_device_id{device_id},
-                    m_values{values},
-                    m_components{components} {}
-
-                /** @brief data type size, mandatory*/
-                std::size_t data_type_size() const {
-                    return sizeof (value_type);
-                }
-
-                domain_id_type domain_id() const noexcept { return m_domain_id; }
-
-                device_id_type device_id() const noexcept { return m_device_id; }
-
-                int num_components() const noexcept { return m_components; }
-
-                template<typename IndexContainer>
-                void pack(value_type* buffer, const IndexContainer& c, void* stream_ptr) {
-                    for (const auto& is : c) {
-                        int n_blocks = static_cast<int>(std::ceil(static_cast<double>(is.local_indices().size()) / GHEX_ATLAS_SERIALIZATION_THREADS_PER_BLOCK));
-                        pack_kernel<<<n_blocks, GHEX_ATLAS_SERIALIZATION_THREADS_PER_BLOCK, 0, *(reinterpret_cast<cudaStream_t*>(stream_ptr))>>>(
-                                m_values,
-                                is.local_indices().size(),
-                                &(is.local_indices()[0]),
-                                is.levels(),
-                                m_components,
-                                buffer);
-                    }
-                }
-
-                template<typename IndexContainer>
-                void unpack(const value_type* buffer, const IndexContainer& c, void* stream_ptr) {
-                    for (const auto& is : c) {
-                        int n_blocks = static_cast<int>(std::ceil(static_cast<double>(is.local_indices().size()) / GHEX_ATLAS_SERIALIZATION_THREADS_PER_BLOCK));
-                        unpack_kernel<<<n_blocks, GHEX_ATLAS_SERIALIZATION_THREADS_PER_BLOCK, 0, *(reinterpret_cast<cudaStream_t*>(stream_ptr))>>>(
-                                buffer,
-                                is.local_indices().size(),
-                                &(is.local_indices()[0]),
-                                is.levels(),
-                                m_components,
-                                m_values);
-                    }
-                }
-
-        };
->>>>>>> c159466f
 
 #endif
 
