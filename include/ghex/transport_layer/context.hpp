--- conflicted
+++ resolved
@@ -23,112 +23,6 @@
 
             template<typename TransportTag, typename ThreadPrimitives>
             class transport_context;
-<<<<<<< HEAD
-            
-            class mpi_world
-            {
-            private:
-                MPI_Comm  m_comm;
-                int       m_rank;
-                int       m_size;
-                bool      m_owning = false;
-
-                mpi_world(int& argc, char**& argv)
-                {
-#if defined(GHEX_THREAD_SINGLE)
-                    MPI_Init(&argc, &argv);
-#elif defined(GHEX_MPI_USE_GHEX_LOCKS)
-                    int provided;
-                    int res = MPI_Init_thread(&argc, &argv, MPI_THREAD_SERIALIZED, &provided);
-                    if (res == MPI_ERR_OTHER)
-                        throw std::runtime_error("MPI init failed");
-                    if (provided < MPI_THREAD_SERIALIZED)
-                        throw std::runtime_error("MPI does not support required threading level");
-#else
-                    int provided;
-                    int res = MPI_Init_thread(&argc, &argv, MPI_THREAD_MULTIPLE, &provided);
-                    if (res == MPI_ERR_OTHER)
-                        throw std::runtime_error("MPI init failed");
-                    if (provided < MPI_THREAD_MULTIPLE)
-                        throw std::runtime_error("MPI does not support required threading level");
-#endif
-                    m_comm = MPI_COMM_WORLD;
-                    MPI_Comm_rank(m_comm, &m_rank);
-                    MPI_Comm_size(m_comm, &m_size);
-                    m_owning = true;
-                }
-
-                mpi_world(MPI_Comm comm)
-                : m_comm(comm)
-                , m_rank{ [comm]() { int r; MPI_Comm_rank(comm, &r); return r; }() }
-                , m_size{ [comm]() { int r; MPI_Comm_size(comm, &r); return r; }() }
-                {}
-
-                mpi_world(const mpi_world&) = delete;
-                mpi_world(mpi_world&&) = delete;
-
-                // forward declaration
-                template<class ThreadPrimitives>
-                friend class parallel_context;
-
-            public:
-                ~mpi_world()
-                {
-                    if (m_owning) MPI_Finalize();
-                }
-
-            public:
-                inline int rank() const noexcept { return m_rank; }
-                inline int size() const noexcept { return m_size; }
-                operator MPI_Comm() const noexcept { return m_comm; }
-            };
-
-            template<class ThreadPrimitives>
-            class parallel_context
-            {
-            public: // members
-                using thread_primitives_type = ThreadPrimitives;
-                using thread_token           = typename thread_primitives_type::token;
-
-            private:
-                mpi_world              m_world;
-                thread_primitives_type m_thread_primitives;
-
-            private:
-                template<typename... Args>
-                parallel_context(int num_threads, int& argc, char**& argv, Args&&...) noexcept
-                : m_world(argc,argv)
-                , m_thread_primitives(num_threads)
-                {}
-
-                template<typename... Args>
-                parallel_context(int num_threads, MPI_Comm comm, Args&&...) noexcept
-                : m_world(comm)
-                , m_thread_primitives(num_threads)
-                {}
-
-                parallel_context(const parallel_context&) = delete;
-                parallel_context(parallel_context&&) = delete;
-
-                // forward declaration
-                template<class TransportTag, class TP>
-                friend class context;
-
-            public:
-                // thread-safe
-                const mpi_world& world() const { return m_world; }
-                // thread-safe
-                /*const*/ thread_primitives_type& thread_primitives()/* const*/ { return m_thread_primitives; }
-                // thread-safe
-                void barrier(thread_token& t)/* const*/
-                {
-                    m_thread_primitives.barrier(t);
-                    m_thread_primitives.single(t, [this]() { MPI_Barrier(m_world.m_comm); } );
-                    m_thread_primitives.barrier(t);
-                }
-            };
-=======
->>>>>>> ab866aa1
 
             template<class TransportTag, class ThreadPrimitives>
             class context
@@ -195,25 +89,10 @@
                 {
                     return m_thread_primitives.get_token();
                 }
-<<<<<<< HEAD
-=======
-
-                // thread-safe
-                void barrier(thread_token& t) /*const*/
-                {
-                    m_thread_primitives.barrier(t);
-                    m_transport_context.barrier();
-                    m_thread_primitives.barrier(t);
-                }
-
->>>>>>> ab866aa1
             };
 
             template<class TransportTag, class ThreadPrimitives>
             struct context_factory;
-            //{
-            //    context<Transport_Tag,ThreadPrimitives>* create(num_threads, MPI_Comm);
-            //};
 
         } // namespace tl
     } // namespace ghex
