/*
 * GridTools
 *
 * Copyright (c) 2014-2019, ETH Zurich
 * All rights reserved.
 *
 * Please, refer to the LICENSE file in the root directory.
 * SPDX-License-Identifier: BSD-3-Clause
 *
 */
#ifndef INCLUDED_GHEX_TL_UCX_REQUEST_HPP
#define INCLUDED_GHEX_TL_UCX_REQUEST_HPP

#include <functional>
#include "../context.hpp"
#include "../ucx/worker.hpp"
#include "../callback_utils.hpp"
#include "../../threads/atomic/primitives.hpp"

namespace gridtools{
    namespace ghex {
        namespace tl {
            namespace ucx {

                enum class request_kind : int { none=0, send, recv };

                template<typename ThreadPrimitives>
                struct request_data_ft
                {
                    using worker_type            = worker_t<ThreadPrimitives>;

                    void*        m_ucx_ptr;
                    worker_type* m_recv_worker;
                    worker_type* m_send_worker;
                    request_kind m_kind;

                    static constexpr std::uintptr_t mask = ~(alignof(request_data_ft)-1u);
                    template<typename... Args>
                    static request_data_ft* construct(void* ptr, Args&& ...args)
                    {
                        // align pointer
                        auto a_ptr = reinterpret_cast<request_data_ft*>
                        ((reinterpret_cast<std::uintptr_t>((unsigned char*)ptr) + alignof(request_data_ft)-1) & mask);
                        new(a_ptr) request_data_ft{ptr,std::forward<Args>(args)...};
                        return a_ptr;
                    }
                };
                using request_data_size_ft = std::integral_constant<std::size_t,
		    sizeof(request_data_ft<::gridtools::ghex::threads::atomic::primitives>) +
		    alignof(request_data_ft<::gridtools::ghex::threads::atomic::primitives>)>;

                template<typename ThreadPrimitives>
                struct request_data_cb
                {
                    using worker_type       = worker_t<ThreadPrimitives>;
                    using message_type      = ::gridtools::ghex::tl::cb::any_message;
                    using rank_type         = endpoint_t::rank_type;
                    using tag_type          = typename worker_type::tag_type;
                    using state_type        = bool;//::gridtools::ghex::tl::cb::request_state;

                    void*        m_ucx_ptr;
                    worker_type* m_worker;
                    request_kind m_kind;
                    message_type m_msg;
                    rank_type    m_rank;
                    tag_type     m_tag;
                    std::function<void(message_type, rank_type, tag_type)> m_cb;
                    std::shared_ptr<state_type> m_completed;
                    //std::exception_ptr m_exception = nullptr;

                    static constexpr std::uintptr_t mask = ~(alignof(request_data_cb)-1u);
                    template<typename... Args>
                    static request_data_cb* construct(void* __restrict ptr, Args&& ...args)
                    {
                        // align pointer
                        auto a_ptr = reinterpret_cast<request_data_cb*>
                        ((reinterpret_cast<std::uintptr_t>((unsigned char*)ptr) + alignof(request_data_cb)-1) & mask);
                        new(a_ptr) request_data_cb{ptr,std::forward<Args>(args)...};
                        return a_ptr;
                    }

                    static request_data_cb& get(void* __restrict ptr)
                    {
                        unsigned char* __restrict cptr = (unsigned char*)ptr;
                        return *reinterpret_cast<request_data_cb*>
                        ((reinterpret_cast<std::uintptr_t>(cptr) + alignof(request_data_cb)-1) & mask);
                    }
                };

                using request_data_size_cb = std::integral_constant<std::size_t,
		    sizeof(request_data_cb<::gridtools::ghex::threads::atomic::primitives>) +
		    alignof(request_data_cb<::gridtools::ghex::threads::atomic::primitives>)>;

                using request_data_size = request_data_size_cb;
<<<<<<< HEAD

                void request_init(void *req) { std::memset(req, 0, request_data_size::value); }
=======
                
                inline void request_init(void *req) { std::memset(req, 0, request_data_size::value); }
>>>>>>> 1120a408

                template<typename ThreadPrimitives>
                struct request_ft
                {
                    using data_type = request_data_ft<ThreadPrimitives>;

                    data_type* m_req = nullptr;

                    request_ft() = default;
                    request_ft(data_type* ptr) noexcept : m_req{ptr} {}
                    request_ft(const request_ft&) = delete;
                    request_ft& operator=(const request_ft&) = delete;

                    request_ft(request_ft&& other) noexcept
                    : m_req{ std::exchange(other.m_req, nullptr) }
                    {}

                    request_ft& operator=(request_ft&& other) noexcept
                    {
                        if (m_req) destroy();
                        m_req = std::exchange(other.m_req, nullptr);
                        return *this;
                    }

                    ~request_ft()
                    {
                        if (m_req) destroy();
                    }

                    void destroy()
                    {
                        void* ucx_ptr = m_req->m_ucx_ptr;
                        m_req->m_send_worker->m_parallel_context->thread_primitives().critical(
			    [ucx_ptr]()
			    {
				request_init(ucx_ptr);
				ucp_request_free(ucx_ptr);
			    }
			);
                    }

                    bool test()
                    {
                        if (!m_req) return true;

                        ucp_worker_progress(m_req->m_send_worker->get());
                        ucp_worker_progress(m_req->m_send_worker->get());
                        ucp_worker_progress(m_req->m_send_worker->get());

                        auto& tp = m_req->m_send_worker->m_parallel_context->thread_primitives();
                        return tp.critical(
			    [this]()
			    {
				ucp_worker_progress(m_req->m_recv_worker->get());
				ucp_worker_progress(m_req->m_recv_worker->get());

				// check request status
				// TODO check whether ucp_request_check_status has to be locked also:
				// it does access the worker!
				// TODO are we allowed to call this?
				// m_req might be a send request submitted on another thread, and hence might access
				// the other threads's send worker...
				if (UCS_INPROGRESS != ucp_request_check_status(m_req->m_ucx_ptr))
				{
				    auto ucx_ptr = m_req->m_ucx_ptr;
				    request_init(ucx_ptr);
				    ucp_request_free(ucx_ptr);
				    m_req = nullptr;
				    return true;
				}
				else
				    return false;
			    }
			);
                    }

                    void wait()
                    {
                        if (!m_req) return;
                        while (!test());
                    }

                    bool cancel()
                    {
                        if (!m_req) return true;

                        // TODO at this time, send requests cannot be canceled
                        // in UCX (1.7.0rc1)
                        // https://github.com/openucx/ucx/issues/1162
                        //
                        // TODO the below is only correct for recv requests,
                        // or for send requests under the assumption that
                        // the requests cannot be moved between threads.
                        //
                        // For the send worker we do not use locks, hence
                        // if request is canceled on another thread, it might
                        // clash with another send being submitted by the owner
                        // of ucp_worker

                        if (m_req->m_kind == request_kind::send) return false;

                        m_req->m_send_worker->m_parallel_context->thread_primitives().critical(
			    [this]()
			    {
				auto ucx_ptr = m_req->m_ucx_ptr;
				auto worker = m_req->m_recv_worker->get();
				ucp_request_cancel(worker, ucx_ptr);
			    }
			);
                        // wait for the request to either complete, or be canceled
                        wait();
                        return true;
                    }
                };

                template<typename ThreadPrimitives>
                struct request_cb
                {
                    using data_type    = request_data_cb<ThreadPrimitives>;
                    using state_type   = typename data_type::state_type;
                    using message_type = typename data_type::message_type;

                    data_type*                  m_req = nullptr;
                    std::shared_ptr<state_type> m_completed;

                    request_cb() = default;
                    request_cb(data_type* ptr, std::shared_ptr<state_type> sp) noexcept : m_req{ptr}, m_completed{sp} {}
                    request_cb(const request_cb&) = delete;
                    request_cb& operator=(const request_cb&) = delete;

                    request_cb(request_cb&& other) noexcept
                    : m_req{ std::exchange(other.m_req, nullptr) }
                    , m_completed{std::move(other.m_completed)}
                    {}

                    request_cb& operator=(request_cb&& other) noexcept
                    {
                        m_req = std::exchange(other.m_req, nullptr);
                        m_completed = std::move(other.m_completed);
                        return *this;
                    }

                    bool test()
                    {
                        if(!m_req) return true;
                        if (*m_completed)
                        {
                            m_req = nullptr;
                            return true;
                        }
                        return false;
                    }

                    bool cancel()
                    {
                        if (!m_req) return true;

                        // TODO at this time, send requests cannot be canceled
                        // in UCX (1.7.0rc1)
                        // https://github.com/openucx/ucx/issues/1162
                        //
                        // TODO the below is only correct for recv requests,
                        // or for send requests under the assumption that
                        // the requests cannot be moved between threads.
                        //
                        // For the send worker we do not use locks, hence
                        // if request is canceled on another thread, it might
                        // clash with another send being submitted by the owner
                        // of ucp_worker

                        if (m_req->m_kind == request_kind::send) return false;

                        return m_req->m_worker->m_parallel_context->thread_primitives().critical(
			    [this]()
			    {
				if (!(*m_completed))
				{
				    auto ucx_ptr = m_req->m_ucx_ptr;
				    auto worker = m_req->m_worker->get();

				    // set to zero here????
				    // if we assume that the callback is always called, we
				    // can handle this in the callback body- otherwise needs
				    // to be done here:
				    //request_init(ucx_ptr);
				    ucp_request_cancel(worker, ucx_ptr);
				}
				m_req = nullptr;
				return true;
			    }
			);
                    }
                };

            } // namespace ucx
        } // namespace tl
    } // namespace ghex
} // namespace gridtools

#endif /* INCLUDED_GHEX_TL_UCX_REQUEST_HPP */<|MERGE_RESOLUTION|>--- conflicted
+++ resolved
@@ -92,13 +92,8 @@
 		    alignof(request_data_cb<::gridtools::ghex::threads::atomic::primitives>)>;
 
                 using request_data_size = request_data_size_cb;
-<<<<<<< HEAD
-
-                void request_init(void *req) { std::memset(req, 0, request_data_size::value); }
-=======
                 
                 inline void request_init(void *req) { std::memset(req, 0, request_data_size::value); }
->>>>>>> 1120a408
 
                 template<typename ThreadPrimitives>
                 struct request_ft
