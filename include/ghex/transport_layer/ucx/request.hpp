--- conflicted
+++ resolved
@@ -149,31 +149,6 @@
                         if (!m_req) return true;
 
                         ucp_worker_progress(m_req->m_send_worker->get());
-<<<<<<< HEAD
-			
-			/* this is really important for large-scale multithreading */
-			sched_yield();
-			
-                        return m_req->m_send_worker->m_thread_primitives->critical([this]() {
-                            ucp_worker_progress(m_req->m_recv_worker->get());
-
-                            // check request status
-                            // TODO check whether ucp_request_check_status has to be locked also:
-                            // it does access the worker!
-                            // TODO are we allowed to call this?
-                            // m_req might be a send request submitted on another thread, and hence might access
-                            // the other threads's send worker...
-                            if (UCS_INPROGRESS != ucp_request_check_status(m_req->m_ucx_ptr)) {
-                                auto ucx_ptr = m_req->m_ucx_ptr;
-                                request_init(ucx_ptr);
-                                ucp_request_free(ucx_ptr);
-                                m_req = nullptr;
-                                return true;
-                            }
-                            else
-                                return false;
-                        });
-=======
 
                         /* this is really important for large-scale multithreading */
                         sched_yield();
@@ -196,7 +171,6 @@
                         }
                         else
                             return false;
->>>>>>> f5a5f940
                     }
 
                     void wait()
