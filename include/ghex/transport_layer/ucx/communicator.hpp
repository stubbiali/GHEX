/*
 * GridTools
 *
 * Copyright (c) 2014-2020, ETH Zurich
 * All rights reserved.
 *
 * Please, refer to the LICENSE file in the root directory.
 * SPDX-License-Identifier: BSD-3-Clause
 *
 */
#ifndef INCLUDED_GHEX_TL_UCX_COMMUNICATOR_HPP
#define INCLUDED_GHEX_TL_UCX_COMMUNICATOR_HPP

#include <atomic>
#include <mutex>
#include "../shared_message_buffer.hpp"
#include "./future.hpp"
#include "../util/pthread_spin_mutex.hpp"

namespace gridtools {
    namespace ghex {
        namespace tl {

            namespace ucx {

                struct communicator
                {
                    using worker_type            = worker_t;
                    using rank_type              = endpoint_t::rank_type;
                    using tag_type               = typename worker_type::tag_type;
                    using request                = request_ft;
                    template<typename T>
                    using future                 = future_t<T>;
                    // needed for now for high-level API
                    using address_type           = rank_type;

                    using request_cb_type        = request_cb;
                    using request_cb_data_type   = typename request_cb_type::data_type;
                    using request_cb_state_type  = typename request_cb_type::state_type;
                    using message_type           = typename request_cb_type::message_type;
                    using progress_status        = gridtools::ghex::tl::cb::progress_status;

                    worker_type*  m_recv_worker;
                    worker_type*  m_send_worker;
                    ucp_worker_h  m_ucp_rw;
                    ucp_worker_h  m_ucp_sw;
                    rank_type     m_rank;
                    rank_type     m_size;

                    communicator(worker_type* rw, worker_type* sw) noexcept
                    : m_recv_worker{rw}
                    , m_send_worker{sw}
                    , m_ucp_rw{rw->get()}
                    , m_ucp_sw{sw->get()}
                    , m_rank{m_send_worker->rank()}
                    , m_size{m_send_worker->size()}
                    {}

                    communicator(const communicator&) = default;
                    communicator(communicator&&) = default;
                    communicator& operator=(const communicator&) = default;
                    communicator& operator=(communicator&&) = default;

                    rank_type rank() const noexcept { return m_rank; }
                    rank_type size() const noexcept { return m_size; }
                    address_type address() const { return rank(); }
                    typename worker_type::transport_context_type const& context() const noexcept { return m_send_worker->context(); }


                    bool is_local(rank_type r) const noexcept { return m_recv_worker->rank_topology().is_local(r); }
                    rank_type local_rank() const noexcept { return m_recv_worker->rank_topology().local_rank(); }

                    /** @brief send a message. The message must be kept alive by the caller until the communication is
                     * finished.
                     * @tparam Message a meassage type
                     * @param msg an l-value reference to the message to be sent
                     * @param dst the destination rank
                     * @param tag the communication tag
                     * @return a future to test/wait for completion */
                    template <typename Message>
                    [[nodiscard]] future<void> send(const Message &msg, rank_type dst, tag_type tag)
                    {
                        const auto& ep = m_send_worker->connect(dst);
                        const auto stag = ((std::uint_fast64_t)tag << 32) |
                                           (std::uint_fast64_t)(rank());
                        auto ret = ucp_tag_send_nb(
                            ep.get(),                                        // destination
                            msg.data(),                                      // buffer
                            msg.size()*sizeof(typename Message::value_type), // buffer size
                            ucp_dt_make_contig(1),                           // data type
                            stag,                                            // tag
                            &communicator::empty_send_callback);             // callback function pointer: empty here

                        if (reinterpret_cast<std::uintptr_t>(ret) == UCS_OK)
                        {
                            // send operation is completed immediately and the call-back function is not invoked
                            return request{nullptr};
                        }
                        else if(!UCS_PTR_IS_ERR(ret))
                        {
                            return request{request::data_type::construct(ret, m_recv_worker, m_send_worker, request_kind::send)};
                        }
                        else
                        {
                            // an error occurred
                            throw std::runtime_error("ghex: ucx error - send operation failed");
                        }
                    }

                    /** @brief receive a message. The message must be kept alive by the caller until the communication is
                     * finished.
                     * @tparam Message a meassage type
                     * @param msg an l-value reference to the message to be sent
                     * @param src the source rank
                     * @param tag the communication tag
                     * @return a future to test/wait for completion */
                    template <typename Message>
                    [[nodiscard]] future<void> recv(Message &msg, rank_type src, tag_type tag)
                    {
                        const auto rtag = ((std::uint_fast64_t)tag << 32) |
                                           (std::uint_fast64_t)(src);
                        std::lock_guard<worker_type::mutex_t> lock(m_send_worker->mutex());
                                auto ret = ucp_tag_recv_nb(
                                    m_recv_worker->get(),                            // worker
                                    msg.data(),                                      // buffer
                                    msg.size()*sizeof(typename Message::value_type), // buffer size
                                    ucp_dt_make_contig(1),                           // data type
                                    rtag,                                            // tag
                                    ~std::uint_fast64_t(0ul),                        // tag mask
                                    &communicator::empty_recv_callback);             // callback function pointer: empty here
                                if(!UCS_PTR_IS_ERR(ret))
                                {
			                        if (UCS_INPROGRESS != ucp_request_check_status(ret))
                                    {
				                        // recv completed immediately
		    		                    // we need to free the request here, not in the callback
                                        auto ucx_ptr = ret;
                                        request_init(ucx_ptr);
				                        ucp_request_free(ucx_ptr);
                                        return request{nullptr};
                                    }
                                    else
                                    {
                                        return request{request::data_type::construct(ret, m_recv_worker, m_send_worker, request_kind::recv)};
                                    }
                                }
                                else
                                {
                                    // an error occurred
                                    throw std::runtime_error("ghex: ucx error - recv operation failed");
                                }
                    }

                    /** @brief Function to poll the transport layer and check for completion of operations with an
                      * associated callback. When an operation completes, the corresponfing call-back is invoked
                      * with the message, rank and tag associated with this communication.
                      * @return non-zero if any communication was progressed, zero otherwise. */
                    progress_status progress()
                    {
                        gridtools::ghex::tl::cb::progress_status status;
                        int p = 0;
                        p+= ucp_worker_progress(m_ucp_sw);

                        /* this is really important for large-scale multithreading */
                        sched_yield();

                        status.m_num_sends = std::exchange(m_send_worker->m_progressed_sends, 0);
                        {
                        std::lock_guard<worker_type::mutex_t> lock(m_send_worker->mutex());
                        p+= ucp_worker_progress(m_ucp_rw);
                        status.m_num_recvs = std::exchange(m_recv_worker->m_progressed_recvs, 0);
                        status.m_num_cancels = std::exchange(m_recv_worker->m_progressed_cancels, 0);
                        }
                        return status;
                    }

                   /** @brief send a message and get notified with a callback when the communication has finished.
                     * The ownership of the message is transferred to this communicator and it is safe to destroy the
                     * message at the caller's site.
                     * Note, that the communicator has to be progressed explicitely in order to guarantee completion.
                     * @tparam CallBack a callback type with the signature void(message_type, rank_type, tag_type)
                     * @param msg r-value reference to any_message instance
                     * @param dst the destination rank
                     * @param tag the communication tag
                     * @param callback a callback instance
                     * @return a request to test (but not wait) for completion */
                    template<typename CallBack>
                    request_cb_type send(message_type&& msg, rank_type dst, tag_type tag, CallBack&& callback)
                    {
                        const auto& ep = m_send_worker->connect(dst);
                        const auto stag = ((std::uint_fast64_t)tag << 32) |
                                           (std::uint_fast64_t)(rank());
                        auto ret = ucp_tag_send_nb(
                            ep.get(),                                        // destination
                            msg.data(),                                      // buffer
                            msg.size(),                                      // buffer size
                            ucp_dt_make_contig(1),                           // data type
                            stag,                                            // tag
                            &communicator::send_callback);                   // callback function pointer

                        if (reinterpret_cast<std::uintptr_t>(ret) == UCS_OK)
                        {
                            // send operation is completed immediately and the call-back function is not invoked
                            // call the callback
                            callback(std::move(msg), dst, tag);
                            ++(m_send_worker->m_progressed_sends);
                            return {};
                        }
                        else if(!UCS_PTR_IS_ERR(ret))
                        {
                            auto req_ptr = request_cb_data_type::construct(ret,
                                m_send_worker,
                                request_kind::send,
                                std::move(msg),
                                dst,
                                tag,
                                std::forward<CallBack>(callback),
                                std::make_shared<request_cb_state_type>(false));
                            return {req_ptr, req_ptr->m_completed};
                        }
                        else
                        {
                            // an error occurred
                            throw std::runtime_error("ghex: ucx error - send operation failed");
                        }
                    }

                   /** @brief receive a message and get notified with a callback when the communication has finished.
                     * The ownership of the message is transferred to this communicator and it is safe to destroy the
                     * message at the caller's site.
                     * Note, that the communicator has to be progressed explicitely in order to guarantee completion.
                     * @tparam CallBack a callback type with the signature void(message_type, rank_type, tag_type)
                     * @param msg r-value reference to any_message instance
                     * @param src the source rank
                     * @param tag the communication tag
                     * @param callback a callback instance
                     * @return a request to test (but not wait) for completion */
                    template<typename CallBack>
                    request_cb_type recv(message_type&& msg, rank_type src, tag_type tag, CallBack&& callback)
                    {
                        const auto rtag = ((std::uint_fast64_t)tag << 32) |
                                           (std::uint_fast64_t)(src);
                        std::lock_guard<worker_type::mutex_t> lock(m_send_worker->mutex());
                        auto ret = ucp_tag_recv_nb(
                                    m_ucp_rw,                                        // worker
                                    msg.data(),                                      // buffer
                                    msg.size(),                                      // buffer size
                                    ucp_dt_make_contig(1),                           // data type
                                    rtag,                                            // tag
                                    ~std::uint_fast64_t(0ul),                        // tag mask
                                    &communicator::recv_callback);                   // callback function pointer
                                if(!UCS_PTR_IS_ERR(ret))
                                {
                                    if (UCS_INPROGRESS != ucp_request_check_status(ret))
                                    {
                                        // early completed
                                        callback(std::move(msg), src, tag);
                                        ++(m_recv_worker->m_progressed_recvs);
                                        // we need to free the request here, not in the callback
                                        auto ucx_ptr = ret;
                                        request_cb_data_type::get(ucx_ptr).m_kind = request_kind::none;
				                        ucp_request_free(ucx_ptr);
                                        return request_cb_type{};
                                    }
                                    else
                                    {
                                        auto req_ptr = request_cb_data_type::construct(ret,
                                            m_recv_worker,
                                            request_kind::recv,
                                            std::move(msg),
                                            src,
                                            tag,
                                            std::forward<CallBack>(callback),
                                            std::make_shared<request_cb_state_type>(false));
                                        return request_cb_type{req_ptr, req_ptr->m_completed};
                                    }
                                }
                                else
                                {
                                    // an error occurred
                                    throw std::runtime_error("ghex: ucx error - recv operation failed");
                                }
<<<<<<< HEAD
                            }
                        );
                    }

		  void barrier(MPI_Comm comm)
		  {
		    MPI_Request req = MPI_REQUEST_NULL;
		    int flag;
		    MPI_Ibarrier(comm, &req);
		    while(true) {
		      progress();
		      MPI_Test(&req, &flag, MPI_STATUS_IGNORE);
		      if(flag) break;
		    }
		  }
=======
                    }
>>>>>>> 07890964

                private:

                    static void empty_send_callback(void *, ucs_status_t) {}

                    static void empty_recv_callback(void *, ucs_status_t, ucp_tag_recv_info_t*) {}

                    inline static void send_callback(void * __restrict ucx_req, ucs_status_t __restrict status)
                    {
                        auto& req = request_cb_data_type::get(ucx_req);
                        if (status == UCS_OK) {
                            // call the callback
                            req.m_cb(std::move(req.m_msg), req.m_rank, req.m_tag);
                            ++(req.m_worker->m_progressed_sends);
                        }
                        // else: cancelled - do nothing - cancel for sends does not exist
                        // set completion bit
                        *req.m_completed = true;
                        // destroy the request - releases the message
                        req.m_kind = request_kind::none;
                        req.~request_cb_data_type();
                        // free ucx request
				        ucp_request_free(ucx_req);
                    }

                    // this function must be called from within a locked region
                    inline static void recv_callback(void * __restrict ucx_req, ucs_status_t __restrict status, ucp_tag_recv_info_t* /*info*/)
                    {
                        auto& req = request_cb_data_type::get(ucx_req);

                        if (status == UCS_OK)
                        {
                            if (static_cast<int>(req.m_kind) == 0)
                            {
                                // we're in early completion mode
                                return;
                            }

                            req.m_cb(std::move(req.m_msg), req.m_rank, req.m_tag);
                            ++(req.m_worker->m_progressed_recvs);
                            // set completion bit
                            *req.m_completed = true;
                            // destroy the request - releases the message
                            req.m_kind = request_kind::none;
                            req.~request_cb_data_type();
                            // free ucx request
                            ucp_request_free(ucx_req);
                        }
                        else if (status == UCS_ERR_CANCELED)
                        {
                            // canceled - do nothing
                            ++(req.m_worker->m_progressed_cancels);
                            // set completion bit
                            *req.m_completed = true;
                            // destroy the request - releases the message
                            req.m_kind = request_kind::none;
                            req.~request_cb_data_type();
                            // free ucx request
                            ucp_request_free(ucx_req);
                        }
                        else
                        {
                            // an error occurred
                            throw std::runtime_error("ghex: ucx error - recv message truncated");
                        }
                    }
                };

            } // namespace ucx
        } // namespace tl
    } // namespace ghex
} // namespace gridtools

#endif /* INCLUDED_GHEX_TL_UCX_COMMUNICATOR_HPP */<|MERGE_RESOLUTION|>--- conflicted
+++ resolved
@@ -280,25 +280,7 @@
                                     // an error occurred
                                     throw std::runtime_error("ghex: ucx error - recv operation failed");
                                 }
-<<<<<<< HEAD
-                            }
-                        );
-                    }
-
-		  void barrier(MPI_Comm comm)
-		  {
-		    MPI_Request req = MPI_REQUEST_NULL;
-		    int flag;
-		    MPI_Ibarrier(comm, &req);
-		    while(true) {
-		      progress();
-		      MPI_Test(&req, &flag, MPI_STATUS_IGNORE);
-		      if(flag) break;
-		    }
-		  }
-=======
-                    }
->>>>>>> 07890964
+                    }
 
                 private:
 
