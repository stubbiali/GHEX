/*
 * GridTools
 *
 * Copyright (c) 2014-2020, ETH Zurich
 * All rights reserved.
 *
 * Please, refer to the LICENSE file in the root directory.
 * SPDX-License-Identifier: BSD-3-Clause
 *
 */
#ifndef INCLUDED_GHEX_TL_UCX_COMMUNICATOR_HPP
#define INCLUDED_GHEX_TL_UCX_COMMUNICATOR_HPP

#include <atomic>
#include <mutex>
#include "../shared_message_buffer.hpp"
#include "./future.hpp"
#include "../util/pthread_spin_mutex.hpp"

namespace gridtools {
    namespace ghex {
        namespace tl {
<<<<<<< HEAD
            namespace ucx {    
=======
>>>>>>> 07890964

            namespace ucx {

                struct communicator
                {
                    using worker_type            = worker_t;
                    using rank_type              = endpoint_t::rank_type;
                    using tag_type               = typename worker_type::tag_type;
                    using request                = request_ft;
                    template<typename T>
                    using future                 = future_t<T>;
                    // needed for now for high-level API
                    using address_type           = rank_type;

                    using request_cb_type        = request_cb;
                    using request_cb_data_type   = typename request_cb_type::data_type;
                    using request_cb_state_type  = typename request_cb_type::state_type;
                    using message_type           = typename request_cb_type::message_type;
                    using progress_status        = gridtools::ghex::tl::cb::progress_status;

                    worker_type*  m_recv_worker;
                    worker_type*  m_send_worker;
                    ucp_worker_h  m_ucp_rw;
                    ucp_worker_h  m_ucp_sw;
                    rank_type     m_rank;
                    rank_type     m_size;

                    communicator(worker_type* rw, worker_type* sw) noexcept
                    : m_recv_worker{rw}
                    , m_send_worker{sw}
                    , m_ucp_rw{rw->get()}
                    , m_ucp_sw{sw->get()}
                    , m_rank{m_send_worker->rank()}
                    , m_size{m_send_worker->size()}
                    {}

                    communicator(const communicator&) = default;
                    communicator(communicator&&) = default;
                    communicator& operator=(const communicator&) = default;
                    communicator& operator=(communicator&&) = default;

                    rank_type rank() const noexcept { return m_rank; }
                    rank_type size() const noexcept { return m_size; }
                    address_type address() const { return rank(); }
                    typename worker_type::transport_context_type const& context() const noexcept { return m_send_worker->context(); }


                    bool is_local(rank_type r) const noexcept { return m_recv_worker->rank_topology().is_local(r); }
                    rank_type local_rank() const noexcept { return m_recv_worker->rank_topology().local_rank(); }

                    /** @brief send a message. The message must be kept alive by the caller until the communication is
                     * finished.
                     * @tparam Message a meassage type
                     * @param msg an l-value reference to the message to be sent
                     * @param dst the destination rank
                     * @param tag the communication tag
                     * @return a future to test/wait for completion */
                    template <typename Message>
                    [[nodiscard]] future<void> send(const Message &msg, rank_type dst, tag_type tag)
                    {
                        const auto& ep = m_send_worker->connect(dst);
                        const auto stag = ((std::uint_fast64_t)tag << 32) |
                                           (std::uint_fast64_t)(rank());
                        auto ret = ucp_tag_send_nb(
                            ep.get(),                                        // destination
                            msg.data(),                                      // buffer
                            msg.size()*sizeof(typename Message::value_type), // buffer size
                            ucp_dt_make_contig(1),                           // data type
                            stag,                                            // tag
                            &communicator::empty_send_callback);             // callback function pointer: empty here

                        if (reinterpret_cast<std::uintptr_t>(ret) == UCS_OK)
                        {
                            // send operation is completed immediately and the call-back function is not invoked
                            return request{nullptr};
                        }
                        else if(!UCS_PTR_IS_ERR(ret))
                        {
                            return request{request::data_type::construct(ret, m_recv_worker, m_send_worker, request_kind::send)};
                        }
                        else
                        {
                            // an error occurred
                            throw std::runtime_error("ghex: ucx error - send operation failed");
                        }
                    }

                    /** @brief receive a message. The message must be kept alive by the caller until the communication is
                     * finished.
                     * @tparam Message a meassage type
                     * @param msg an l-value reference to the message to be sent
                     * @param src the source rank
                     * @param tag the communication tag
                     * @return a future to test/wait for completion */
                    template <typename Message>
                    [[nodiscard]] future<void> recv(Message &msg, rank_type src, tag_type tag)
                    {
                        const auto rtag = ((std::uint_fast64_t)tag << 32) |
                                           (std::uint_fast64_t)(src);
                        std::lock_guard<worker_type::mutex_t> lock(m_send_worker->mutex());
                                auto ret = ucp_tag_recv_nb(
                                    m_recv_worker->get(),                            // worker
                                    msg.data(),                                      // buffer
                                    msg.size()*sizeof(typename Message::value_type), // buffer size
                                    ucp_dt_make_contig(1),                           // data type
                                    rtag,                                            // tag
                                    ~std::uint_fast64_t(0ul),                        // tag mask
                                    &communicator::empty_recv_callback);             // callback function pointer: empty here
                                if(!UCS_PTR_IS_ERR(ret))
                                {
			                        if (UCS_INPROGRESS != ucp_request_check_status(ret))
                                    {
				                        // recv completed immediately
		    		                    // we need to free the request here, not in the callback
                                        auto ucx_ptr = ret;
                                        request_init(ucx_ptr);
				                        ucp_request_free(ucx_ptr);
                                        return request{nullptr};
                                    }
                                    else
                                    {
                                        return request{request::data_type::construct(ret, m_recv_worker, m_send_worker, request_kind::recv)};
                                    }
                                }
                                else
                                {
                                    // an error occurred
                                    throw std::runtime_error("ghex: ucx error - recv operation failed");
                                }
                    }

                    /** @brief Function to poll the transport layer and check for completion of operations with an
                      * associated callback. When an operation completes, the corresponfing call-back is invoked
                      * with the message, rank and tag associated with this communication.
                      * @return non-zero if any communication was progressed, zero otherwise. */
                    progress_status progress()
                    {
                        gridtools::ghex::tl::cb::progress_status status;
                        int p = 0;
                        p+= ucp_worker_progress(m_ucp_sw);

                        /* this is really important for large-scale multithreading */
                        sched_yield();

                        status.m_num_sends = std::exchange(m_send_worker->m_progressed_sends, 0);
                        {
                        std::lock_guard<worker_type::mutex_t> lock(m_send_worker->mutex());
                        p+= ucp_worker_progress(m_ucp_rw);
                        status.m_num_recvs = std::exchange(m_recv_worker->m_progressed_recvs, 0);
                        status.m_num_cancels = std::exchange(m_recv_worker->m_progressed_cancels, 0);
                        }
                        return status;
                    }

                   /** @brief send a message and get notified with a callback when the communication has finished.
                     * The ownership of the message is transferred to this communicator and it is safe to destroy the
                     * message at the caller's site.
                     * Note, that the communicator has to be progressed explicitely in order to guarantee completion.
                     * @tparam CallBack a callback type with the signature void(message_type, rank_type, tag_type)
                     * @param msg r-value reference to any_message instance
                     * @param dst the destination rank
                     * @param tag the communication tag
                     * @param callback a callback instance
                     * @return a request to test (but not wait) for completion */
                    template<typename CallBack>
                    request_cb_type send(message_type&& msg, rank_type dst, tag_type tag, CallBack&& callback)
                    {
                        const auto& ep = m_send_worker->connect(dst);
                        const auto stag = ((std::uint_fast64_t)tag << 32) |
                                           (std::uint_fast64_t)(rank());
                        auto ret = ucp_tag_send_nb(
                            ep.get(),                                        // destination
                            msg.data(),                                      // buffer
                            msg.size(),                                      // buffer size
                            ucp_dt_make_contig(1),                           // data type
                            stag,                                            // tag
                            &communicator::send_callback);                   // callback function pointer

                        if (reinterpret_cast<std::uintptr_t>(ret) == UCS_OK)
                        {
                            // send operation is completed immediately and the call-back function is not invoked
                            // call the callback
                            callback(std::move(msg), dst, tag);
                            ++(m_send_worker->m_progressed_sends);
                            return {};
                        }
                        else if(!UCS_PTR_IS_ERR(ret))
                        {
                            auto req_ptr = request_cb_data_type::construct(ret,
                                m_send_worker,
                                request_kind::send,
                                std::move(msg),
                                dst,
                                tag,
                                std::forward<CallBack>(callback),
                                std::make_shared<request_cb_state_type>(false));
                            return {req_ptr, req_ptr->m_completed};
                        }
                        else
                        {
                            // an error occurred
                            throw std::runtime_error("ghex: ucx error - send operation failed");
                        }
                    }

                   /** @brief receive a message and get notified with a callback when the communication has finished.
                     * The ownership of the message is transferred to this communicator and it is safe to destroy the
                     * message at the caller's site.
                     * Note, that the communicator has to be progressed explicitely in order to guarantee completion.
                     * @tparam CallBack a callback type with the signature void(message_type, rank_type, tag_type)
                     * @param msg r-value reference to any_message instance
                     * @param src the source rank
                     * @param tag the communication tag
                     * @param callback a callback instance
                     * @return a request to test (but not wait) for completion */
                    template<typename CallBack>
                    request_cb_type recv(message_type&& msg, rank_type src, tag_type tag, CallBack&& callback)
                    {
                        const auto rtag = ((std::uint_fast64_t)tag << 32) |
                                           (std::uint_fast64_t)(src);
                        std::lock_guard<worker_type::mutex_t> lock(m_send_worker->mutex());
                        auto ret = ucp_tag_recv_nb(
                                    m_ucp_rw,                                        // worker
                                    msg.data(),                                      // buffer
                                    msg.size(),                                      // buffer size
                                    ucp_dt_make_contig(1),                           // data type
                                    rtag,                                            // tag
                                    ~std::uint_fast64_t(0ul),                        // tag mask
                                    &communicator::recv_callback);                   // callback function pointer
                                if(!UCS_PTR_IS_ERR(ret))
                                {
                                    if (UCS_INPROGRESS != ucp_request_check_status(ret))
                                    {
                                        // early completed
                                        callback(std::move(msg), src, tag);
                                        ++(m_recv_worker->m_progressed_recvs);
                                        // we need to free the request here, not in the callback
                                        auto ucx_ptr = ret;
                                        request_cb_data_type::get(ucx_ptr).m_kind = request_kind::none;
				                        ucp_request_free(ucx_ptr);
                                        return request_cb_type{};
                                    }
                                    else
                                    {
                                        auto req_ptr = request_cb_data_type::construct(ret,
                                            m_recv_worker,
                                            request_kind::recv,
                                            std::move(msg),
                                            src,
                                            tag,
                                            std::forward<CallBack>(callback),
                                            std::make_shared<request_cb_state_type>(false));
                                        return request_cb_type{req_ptr, req_ptr->m_completed};
                                    }
                                }
                                else
                                {
                                    // an error occurred
                                    throw std::runtime_error("ghex: ucx error - recv operation failed");
                                }
                    }

                private:

                    static void empty_send_callback(void *, ucs_status_t) {}

                    static void empty_recv_callback(void *, ucs_status_t, ucp_tag_recv_info_t*) {}

                    inline static void send_callback(void * __restrict ucx_req, ucs_status_t __restrict status)
                    {
                        auto& req = request_cb_data_type::get(ucx_req);
                        if (status == UCS_OK) {
                            // call the callback
                            req.m_cb(std::move(req.m_msg), req.m_rank, req.m_tag);
                            ++(req.m_worker->m_progressed_sends);
                        }
                        // else: cancelled - do nothing - cancel for sends does not exist
                        // set completion bit
                        *req.m_completed = true;
                        // destroy the request - releases the message
                        req.m_kind = request_kind::none;
                        req.~request_cb_data_type();
                        // free ucx request
				        ucp_request_free(ucx_req);
                    }

                    // this function must be called from within a locked region
                    inline static void recv_callback(void * __restrict ucx_req, ucs_status_t __restrict status, ucp_tag_recv_info_t* /*info*/)
                    {
                        auto& req = request_cb_data_type::get(ucx_req);

                        if (status == UCS_OK)
                        {
                            if (static_cast<int>(req.m_kind) == 0)
                            {
                                // we're in early completion mode
                                return;
                            }

                            req.m_cb(std::move(req.m_msg), req.m_rank, req.m_tag);
                            ++(req.m_worker->m_progressed_recvs);
                            // set completion bit
                            *req.m_completed = true;
                            // destroy the request - releases the message
                            req.m_kind = request_kind::none;
                            req.~request_cb_data_type();
                            // free ucx request
                            ucp_request_free(ucx_req);
                        }
                        else if (status == UCS_ERR_CANCELED)
                        {
                            // canceled - do nothing
                            ++(req.m_worker->m_progressed_cancels);
                            // set completion bit
                            *req.m_completed = true;
                            // destroy the request - releases the message
                            req.m_kind = request_kind::none;
                            req.~request_cb_data_type();
                            // free ucx request
                            ucp_request_free(ucx_req);
                        }
                        else
                        {
                            // an error occurred
                            throw std::runtime_error("ghex: ucx error - recv message truncated");
                        }
                    }
                };

            } // namespace ucx
        } // namespace tl
    } // namespace ghex
} // namespace gridtools

#endif /* INCLUDED_GHEX_TL_UCX_COMMUNICATOR_HPP */<|MERGE_RESOLUTION|>--- conflicted
+++ resolved
@@ -20,11 +20,6 @@
 namespace gridtools {
     namespace ghex {
         namespace tl {
-<<<<<<< HEAD
-            namespace ucx {    
-=======
->>>>>>> 07890964
-
             namespace ucx {
 
                 struct communicator
