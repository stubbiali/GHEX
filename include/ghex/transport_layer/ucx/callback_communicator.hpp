--- conflicted
+++ resolved
@@ -314,13 +314,7 @@
 		 */
 		unsigned progress()
 		{
-<<<<<<< HEAD
 		    unsigned p = communicator<ucx_tag>::progress();
-=======
-		    int p = 0, i = 0;
-
-		    communicator<ucx_tag>::progress();
->>>>>>> 86470c0b
 
 		    /* submit queued send requests */
 		    while(m_send_queue.size()>0 && in_progress[m_thrid].m_value<in_progress_thrs){
