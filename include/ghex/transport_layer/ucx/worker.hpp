/*
 * GridTools
 *
 * Copyright (c) 2014-2020, ETH Zurich
 * All rights reserved.
 *
 * Please, refer to the LICENSE file in the root directory.
 * SPDX-License-Identifier: BSD-3-Clause
 *
 */
#ifndef INCLUDED_GHEX_TL_UCX_WORKER_HPP
#define INCLUDED_GHEX_TL_UCX_WORKER_HPP

#include <map>
#include <deque>
#include <unordered_map>
#include "../../common/moved_bit.hpp"
#include "./error.hpp"
#include "./endpoint.hpp"
#include "../context.hpp"
#include "../util/pthread_spin_mutex.hpp"

namespace gridtools {
    namespace ghex {
        namespace tl {

            // forward declaration
            template<>
            struct transport_context<ucx_tag>;

            namespace ucx {

                struct worker_t
                {
                    using rank_type = typename endpoint_t::rank_type;
                    using tag_type  = int;

                    struct ucp_worker_handle
                    {
                        ucp_worker_h m_worker;
                        moved_bit m_moved;

                        ucp_worker_handle() noexcept : m_moved{true} {}
                        ucp_worker_handle(const ucp_worker_handle&) = delete;
                        ucp_worker_handle& operator=(const ucp_worker_handle&) = delete;
                        ucp_worker_handle(ucp_worker_handle&& other) noexcept = default;

                        ucp_worker_handle& operator=(ucp_worker_handle&& other) noexcept
                        {
                            destroy();
                            m_worker.~ucp_worker_h();
                            ::new((void*)(&m_worker)) ucp_worker_h{other.m_worker};
                            m_moved = std::move(other.m_moved);
                            return *this;
                        }

                        ~ucp_worker_handle() { destroy(); }

                        static void empty_send_cb(void*, ucs_status_t) {}

                        void destroy() noexcept
                        {
                            if (!m_moved)
                                ucp_worker_destroy(m_worker);
                        }

                        operator ucp_worker_h() const noexcept { return m_worker; }
                        ucp_worker_h& get()       noexcept { return m_worker; }
                        const ucp_worker_h& get() const noexcept { return m_worker; }
                    };

                    using cache_type             = std::unordered_map<rank_type, endpoint_t>;
                    using transport_context_type = transport_context<ucx_tag>;
                    using mutex_t = pthread_spin::recursive_mutex;

                    transport_context_type* m_context =  nullptr;
                    rank_type               m_rank;
                    rank_type               m_size;
                    ucp_worker_handle       m_worker;
                    address_t               m_address;
                    cache_type              m_endpoint_cache;
                    int                     m_progressed_sends = 0;
                    mutex_t*                m_mutex_ptr = nullptr;
                    volatile int            m_progressed_recvs = 0;
                    volatile int            m_progressed_cancels = 0;

                    worker_t() = default;
                    worker_t(transport_context_type* c, mutex_t& mm, ucs_thread_mode_t mode);
                    worker_t(const worker_t&) = delete;
                    worker_t(worker_t&& other) noexcept = default;
                    worker_t& operator=(const worker_t&) = delete;
                    worker_t& operator=(worker_t&&) noexcept = default;

                    rank_type rank() const noexcept { return m_rank; }
                    rank_type size() const noexcept { return m_size; }
                    transport_context_type const& context() const noexcept { return *m_context; }
                    inline ucp_worker_h get() const noexcept { return m_worker.get(); }
                    address_t address() const noexcept { return m_address; }
                    inline const endpoint_t& connect(rank_type rank);
<<<<<<< HEAD
                    mutex_t& mutex() { return *m_mutex_ptr; }
=======

                    const ::gridtools::ghex::tl::mpi::rank_topology& rank_topology() const noexcept { return m_context->m_rank_topology; }
>>>>>>> 4727c503
                };

            } // namespace ucx
        } // namespace tl
    } // namespace ghex
} // namespace gridtools

#endif /* INCLUDED_GHEX_TL_UCX_WORKER_HPP */<|MERGE_RESOLUTION|>--- conflicted
+++ resolved
@@ -97,12 +97,9 @@
                     inline ucp_worker_h get() const noexcept { return m_worker.get(); }
                     address_t address() const noexcept { return m_address; }
                     inline const endpoint_t& connect(rank_type rank);
-<<<<<<< HEAD
                     mutex_t& mutex() { return *m_mutex_ptr; }
-=======
 
                     const ::gridtools::ghex::tl::mpi::rank_topology& rank_topology() const noexcept { return m_context->m_rank_topology; }
->>>>>>> 4727c503
                 };
 
             } // namespace ucx
