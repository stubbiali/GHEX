/*
 * GridTools
 *
 * Copyright (c) 2014-2020, ETH Zurich
 * All rights reserved.
 *
 * Please, refer to the LICENSE file in the root directory.
 * SPDX-License-Identifier: BSD-3-Clause
 *
 */
#ifndef INCLUDED_GHEX_TL_UCX_CONTEXT_HPP
#define INCLUDED_GHEX_TL_UCX_CONTEXT_HPP

#include "./communicator.hpp"
#include "../communicator.hpp"
#include "../util/pthread_spin_mutex.hpp"

#ifdef GHEX_USE_PMI
// use the PMI interface ...
#include "./address_db_pmi.hpp"
#else
// ... and go to MPI if not available
#include "./address_db_mpi.hpp"
#endif

namespace gridtools {
    namespace ghex {
        namespace tl {

            template <>
            struct transport_context<ucx_tag>
            {
            public: // member types
                using rank_type         = ucx::endpoint_t::rank_type;
                using worker_type       = ucx::worker_t;
                using communicator_type = communicator<ucx::communicator>;

            private: // member types

                struct type_erased_address_db_t
                {
                    struct iface
                    {
                        virtual rank_type rank() = 0;
                        virtual rank_type size() = 0;
                        virtual int est_size() = 0;
                        virtual void init(const ucx::address_t&) = 0;
                        virtual ucx::address_t find(rank_type) = 0;
                        virtual ~iface() {}
                    };

                    template<typename Impl>
                    struct impl_t final : public iface
                    {
                        Impl m_impl;
                        impl_t(const Impl& impl) : m_impl{impl} {}
                        impl_t(Impl&& impl) : m_impl{std::move(impl)} {}
                        rank_type rank() override { return m_impl.rank(); }
                        rank_type size() override { return m_impl.size(); }
                        int est_size() override { return m_impl.est_size(); }
                        void init(const ucx::address_t& addr) override { m_impl.init(addr); }
                        ucx::address_t find(rank_type rank) override { return m_impl.find(rank); }
                    };

                    std::unique_ptr<iface> m_impl;

                    template<typename Impl>
                    type_erased_address_db_t(Impl&& impl)
                        : m_impl{std::make_unique<impl_t<std::remove_cv_t<std::remove_reference_t<Impl>>>>(std::forward<Impl>(impl))}{}

                    inline rank_type rank() const { return m_impl->rank(); }
                    inline rank_type size() const { return m_impl->size(); }
                    inline int est_size() const { return m_impl->est_size(); }
                    inline void init(const ucx::address_t& addr) { m_impl->init(addr); }
                    inline ucx::address_t find(rank_type rank) { return m_impl->find(rank); }
                };

                struct ucp_context_h_holder
                {
                    ucp_context_h m_context;
                    ~ucp_context_h_holder() { ucp_cleanup(m_context); }
                };

                using worker_vector         = std::vector<std::unique_ptr<worker_type>>;

            private: // members
<<<<<<< HEAD

                using mutex_t = pthread_spin::recursive_mutex;
                MPI_Comm m_mpi_comm;
=======
                
                thread_primitives_type&    m_thread_primitives;
                const mpi::rank_topology&  m_rank_topology;
>>>>>>> 4727c503
                type_erased_address_db_t   m_db;
                ucp_context_h_holder       m_context;
                std::size_t                m_req_size;
                worker_type                m_worker;  // shared, serialized - per rank
                worker_vector              m_workers; // per thread
                mutex_t                    m_mutex;

                friend class ucx::worker_t;

            public: // static member functions



            public: // ctors
                template<typename DB, typename... Args>
<<<<<<< HEAD
                transport_context(MPI_Comm comm, DB&& db, Args&&...)
                    : m_mpi_comm{comm}
=======
                transport_context(ThreadPrimitives& tp, const mpi::rank_topology& t, DB&& db, Args&&...)
                    : m_thread_primitives(tp)
                    , m_rank_topology{t}
>>>>>>> 4727c503
                    , m_db{std::forward<DB>(db)}
                    , m_workers()
                {
                    // read run-time context
                    ucp_config_t* config_ptr;
                    GHEX_CHECK_UCX_RESULT(
                        ucp_config_read(NULL,NULL, &config_ptr)
                    );

                    // set parameters
                    ucp_params_t context_params;
                    // define valid fields
                    context_params.field_mask =
                        UCP_PARAM_FIELD_FEATURES          | // features
                        UCP_PARAM_FIELD_REQUEST_SIZE      | // size of reserved space in a non-blocking request
                        UCP_PARAM_FIELD_TAG_SENDER_MASK   | // mask which gets sender endpoint from a tag
                        UCP_PARAM_FIELD_MT_WORKERS_SHARED | // multi-threaded context: thread safety
                        UCP_PARAM_FIELD_ESTIMATED_NUM_EPS | // estimated number of endpoints for this context
                        UCP_PARAM_FIELD_REQUEST_INIT      ; // initialize request memory

                    // features
                    context_params.features =
                        UCP_FEATURE_TAG                   ; // tag matching
                    // additional usable request size
                    context_params.request_size = ucx::request_data_size::value;
                    // thread safety
                    // this should be true if we have per-thread workers,
                    // otherwise, if one worker is shared by all thread, it should be false
                    // requires benchmarking.
                    context_params.mt_workers_shared = true;
                    // estimated number of connections
                    // affects transport selection criteria and theresulting performance
                    context_params.estimated_num_eps = m_db.est_size();
                    // mask
                    // mask which specifies particular bits of the tag which can uniquely identify
                    // the sender (UCP endpoint) in tagged operations.
                    //context_params.tag_sender_mask  = 0x00000000fffffffful;
                    context_params.tag_sender_mask  = 0xfffffffffffffffful;
                    // needed to zero the memory region. Otherwise segfaults occured
                    // when a std::function destructor was called on an invalid object
                    context_params.request_init = &ucx::request_init;

                    // initialize UCP
                    GHEX_CHECK_UCX_RESULT(
                        ucp_init(&context_params, config_ptr, &m_context.m_context)
                    );
                    ucp_config_release(config_ptr);

                    // check the actual parameters
                    ucp_context_attr_t attr;
                    attr.field_mask =
                        UCP_ATTR_FIELD_REQUEST_SIZE | // internal request size
                        UCP_ATTR_FIELD_THREAD_MODE;   // thread safety
                    ucp_context_query(m_context.m_context, &attr);
                    m_req_size = attr.request_size;
                    if (attr.thread_mode != UCS_THREAD_MODE_MULTI)
                        throw std::runtime_error("ucx cannot be used with multi-threaded context");

                    // make shared worker
                    // use single-threaded UCX mode, as per developer advice
                    // https://github.com/openucx/ucx/issues/4609
                    m_worker = worker_type{this, m_mutex, UCS_THREAD_MODE_SINGLE};

                    // intialize database
                    m_db.init(m_worker.address());
                }

                MPI_Comm mpi_comm() const noexcept { return m_mpi_comm; }

                communicator_type get_serial_communicator()
                {
                    return {&m_worker,&m_worker};
                }

                communicator_type get_communicator()
                {
                    std::lock_guard<mutex_t> lock(m_mutex); // we need to guard only the isertion in the vector, but this is not a performance critical section
                    m_workers.push_back(std::make_unique<worker_type>(this, m_mutex, UCS_THREAD_MODE_SERIALIZED));
                return {&m_worker, m_workers[m_workers.size()-1].get()};
                }

                rank_type rank() const { return m_db.rank(); }
                rank_type size() const { return m_db.size(); }
                ucp_context_h get() const noexcept { return m_context.m_context; }
            };

            namespace ucx {

                worker_t::worker_t(transport_context_type* c, mutex_t& mm, ucs_thread_mode_t mode)
                    : m_context{c}
                    , m_rank(c->rank())
                    , m_size(c->size())
                    , m_mutex_ptr{&mm}
                    {
                        ucp_worker_params_t params;
                        params.field_mask  = UCP_WORKER_PARAM_FIELD_THREAD_MODE;
                        params.thread_mode = mode;
                        GHEX_CHECK_UCX_RESULT(
                            ucp_worker_create (c->get(), &params, &m_worker.get())
                        );
                        ucp_address_t* worker_address;
                        std::size_t address_length;
                        GHEX_CHECK_UCX_RESULT(
                            ucp_worker_get_address(m_worker.get(), &worker_address, &address_length)
                        );
                        m_address = address_t{
                            reinterpret_cast<unsigned char*>(worker_address),
                            reinterpret_cast<unsigned char*>(worker_address) + address_length};
                        ucp_worker_release_address(m_worker.get(), worker_address);
                        m_worker.m_moved = false;
                    }

                const endpoint_t& worker_t::connect(rank_type rank)
                {
                    auto it = m_endpoint_cache.find(rank);
                    if (it != m_endpoint_cache.end())
                        return it->second;
                    auto addr = m_context->m_db.find(rank);
                    auto p = m_endpoint_cache.insert(std::make_pair(rank, endpoint_t{rank, m_worker.get(), addr}));
                    return p.first->second;
                }

            } // namespace ucx

            template<>
            struct context_factory<ucx_tag>
            {
                static std::unique_ptr<context<ucx_tag>> create(MPI_Comm comm)
                {
                    auto new_comm = detail::clone_mpi_comm(comm);
#if defined GHEX_USE_PMI
                    ucx::address_db_pmi addr_db{new_comm};
#else
                    ucx::address_db_mpi addr_db{new_comm};
#endif
                    return std::unique_ptr<context<ucx_tag>>{
                        new context<ucx_tag>{new_comm, new_comm, std::move(addr_db)}};
                }
            };

        } // namespace tl
    } // namespace ghex
} // namespace gridtools

#endif /* INCLUDED_GHEX_TL_UCX_CONTEXT_HPP */<|MERGE_RESOLUTION|>--- conflicted
+++ resolved
@@ -84,15 +84,10 @@
                 using worker_vector         = std::vector<std::unique_ptr<worker_type>>;
 
             private: // members
-<<<<<<< HEAD
 
                 using mutex_t = pthread_spin::recursive_mutex;
                 MPI_Comm m_mpi_comm;
-=======
-                
-                thread_primitives_type&    m_thread_primitives;
                 const mpi::rank_topology&  m_rank_topology;
->>>>>>> 4727c503
                 type_erased_address_db_t   m_db;
                 ucp_context_h_holder       m_context;
                 std::size_t                m_req_size;
@@ -108,14 +103,8 @@
 
             public: // ctors
                 template<typename DB, typename... Args>
-<<<<<<< HEAD
-                transport_context(MPI_Comm comm, DB&& db, Args&&...)
-                    : m_mpi_comm{comm}
-=======
-                transport_context(ThreadPrimitives& tp, const mpi::rank_topology& t, DB&& db, Args&&...)
-                    : m_thread_primitives(tp)
-                    , m_rank_topology{t}
->>>>>>> 4727c503
+                transport_context(const mpi::rank_topology& t, DB&& db, Args&&...)
+                    : m_rank_topology{t}
                     , m_db{std::forward<DB>(db)}
                     , m_workers()
                 {
