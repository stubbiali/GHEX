--- conflicted
+++ resolved
@@ -155,16 +155,16 @@
                     // check the actual parameters
                     ucp_context_attr_t attr;
                     attr.field_mask =
-                        UCP_ATTR_FIELD_REQUEST_SIZE ; // internal request size
+                        UCP_ATTR_FIELD_REQUEST_SIZE | // internal request size
+                        UCP_ATTR_FIELD_THREAD_MODE;   // thread safety
                     ucp_context_query(m_context.m_context, &attr);
                     m_req_size = attr.request_size;
+                    if (attr.thread_mode != UCS_THREAD_MODE_MULTI)
+                        throw std::runtime_error("ucx cannot be used with multi-threaded context");
 
                     // make shared worker
-<<<<<<< HEAD
-=======
                     // use single-threaded UCX mode, as per developer advice
                     // https://github.com/openucx/ucx/issues/4609
->>>>>>> 31cc36fc
                     m_worker = worker_type(this, &m_thread_primitives, nullptr, UCS_THREAD_MODE_SINGLE);
                     // intialize database
                     m_db.init(m_worker.address());
