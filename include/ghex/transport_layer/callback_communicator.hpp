--- conflicted
+++ resolved
@@ -179,17 +179,10 @@
                 /** terminates the program if the queues are not empty */
                 ~callback_communicator() 
                 { 
-<<<<<<< HEAD
                     if (m_sends.size() != 0 || m_recvs.size() != 0)  
                     {
                         WARN("Uncompleted communication requests still in the queue in ~callback_communicator()");
                     }
-=======
-                    //if (m_sends.size() != 0 || m_recvs.size() != 0)  
-                    //{
-                    //    std::terminate(); 
-                    //}
->>>>>>> 3acd5892
                 }
 
             public: // synchronization
