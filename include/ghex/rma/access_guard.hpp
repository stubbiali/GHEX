--- conflicted
+++ resolved
@@ -13,11 +13,7 @@
 
 #include "./locality.hpp"
 #include "./thread/access_guard.hpp"
-<<<<<<< HEAD
-#ifdef GHEX_USE_XPMEM
-=======
 #if defined(GHEX_USE_XPMEM_ACCESS_GUARD) && defined(GHEX_USE_XPMEM)
->>>>>>> 4d48f314
 #include "./xpmem/access_guard.hpp"
 #else
 #include "./shmem/access_guard.hpp"
@@ -41,11 +37,7 @@
 {
     locality m_locality;
     thread::local_access_guard m_thread_guard;
-<<<<<<< HEAD
-#ifdef GHEX_USE_XPMEM
-=======
 #if defined(GHEX_USE_XPMEM_ACCESS_GUARD) && defined(GHEX_USE_XPMEM)
->>>>>>> 4d48f314
     using process_guard_type = xpmem::local_access_guard;
 #else
     using process_guard_type = shmem::local_access_guard;
@@ -110,11 +102,7 @@
 {
     locality m_locality;
     thread::remote_access_guard m_thread_guard;
-<<<<<<< HEAD
-#ifdef GHEX_USE_XPMEM
-=======
 #if defined(GHEX_USE_XPMEM_ACCESS_GUARD) && defined(GHEX_USE_XPMEM)
->>>>>>> 4d48f314
     xpmem::remote_access_guard m_process_guard;
 #else
     shmem::remote_access_guard m_process_guard;
