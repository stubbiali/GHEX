--- conflicted
+++ resolved
@@ -10,24 +10,12 @@
  */
 #pragma once
 
-<<<<<<< HEAD
 #include <ghex/config.hpp>
 #include <ghex/device/stream.hpp>
 #include <ghex/structured/rma_range.hpp>
-=======
-#include "../common/utils.hpp"
-#include "../cuda_utils/stream.hpp"
-#include "./rma_range.hpp"
-
-#include "../common/defs.hpp"
-#ifdef GHEX_CUDACC
-#include "../common/cuda_runtime.hpp"
-#endif
-
-namespace gridtools {
-namespace ghex {
-namespace structured {
->>>>>>> 30a782de
+#ifdef GHEX_CUDACC
+#include <ghex/common/cuda_runtime.hpp>
+#endif
 
 namespace ghex
 {
@@ -69,7 +57,6 @@
 #ifdef __GNUG__
 __attribute__((optimize("no-tree-loop-distribute-patterns"))) __attribute__((target("sse2")))
 #endif
-<<<<<<< HEAD
 std::enable_if_t<cpu_to_cpu<SourceField, TargetField>::value &&
                  !rma_range<SourceField>::fuse_components::value>
 put(rma_range<SourceField>& s, rma_range<TargetField>& t,
@@ -78,13 +65,6 @@
     //#ifdef GHEX_USE_GPU
     ,
     cudaStream_t
-=======
-std::enable_if_t<
-    cpu_to_cpu<SourceField,TargetField>::value && !rma_range<SourceField>::fuse_components::value>
-put(rma_range<SourceField>& s, rma_range<TargetField>& t, rma::locality
-#ifdef GHEX_CUDACC
-    , cudaStream_t
->>>>>>> 30a782de
 #endif
 )
 {
@@ -100,7 +80,6 @@
 }
 
 template<typename SourceField, typename TargetField>
-<<<<<<< HEAD
 inline std::enable_if_t<cpu_to_cpu<SourceField, TargetField>::value &&
                         rma_range<SourceField>::fuse_components::value>
 put(rma_range<SourceField>& s, rma_range<TargetField>& t,
@@ -109,13 +88,6 @@
     //#ifdef GHEX_USE_GPU
     ,
     cudaStream_t
-=======
-inline std::enable_if_t<
-    cpu_to_cpu<SourceField,TargetField>::value && rma_range<SourceField>::fuse_components::value>
-put(rma_range<SourceField>& s, rma_range<TargetField>& t, rma::locality
-#ifdef GHEX_CUDACC
-    , cudaStream_t
->>>>>>> 30a782de
 #endif
 )
 {
@@ -136,7 +108,6 @@
 }
 
 template<typename SourceField, typename TargetField>
-<<<<<<< HEAD
 inline std::enable_if_t<cpu_to_gpu<SourceField, TargetField>::value>
 put(rma_range<SourceField>& s, rma_range<TargetField>& t,
     rma::locality
@@ -144,21 +115,11 @@
     //#ifdef GHEX_USE_GPU
     ,
     cudaStream_t st
-=======
-inline std::enable_if_t<
-    cpu_to_gpu<SourceField,TargetField>::value>
-put(rma_range<SourceField>& s, rma_range<TargetField>& t, rma::locality
-#ifdef GHEX_CUDACC
-    , cudaStream_t st
->>>>>>> 30a782de
-#endif
-)
-{
-#ifdef GHEX_CUDACC
-<<<<<<< HEAD
-    //#ifdef GHEX_USE_GPU
-=======
->>>>>>> 30a782de
+#endif
+)
+{
+#ifdef GHEX_CUDACC
+    //#ifdef GHEX_USE_GPU
     using sv_t = rma_range<SourceField>;
     using coordinate = typename sv_t::coordinate;
     for_loop<sv_t::dimension::value, sv_t::dimension::value, typename sv_t::layout, 1>::apply(
@@ -171,7 +132,6 @@
 }
 
 template<typename SourceField, typename TargetField>
-<<<<<<< HEAD
 inline std::enable_if_t<gpu_to_cpu<SourceField, TargetField>::value>
 put(rma_range<SourceField>& s, rma_range<TargetField>& t,
     rma::locality
@@ -182,21 +142,11 @@
     //#ifdef GHEX_USE_GPU
     ,
     cudaStream_t st
-=======
-inline std::enable_if_t<
-    gpu_to_cpu<SourceField,TargetField>::value>
-put(rma_range<SourceField>& s, rma_range<TargetField>& t, rma::locality loc
-#ifdef GHEX_CUDACC
-    , cudaStream_t st
->>>>>>> 30a782de
-#endif
-)
-{
-#ifdef GHEX_CUDACC
-<<<<<<< HEAD
-    //#ifdef GHEX_USE_GPU
-=======
->>>>>>> 30a782de
+#endif
+)
+{
+#ifdef GHEX_CUDACC
+    //#ifdef GHEX_USE_GPU
     using sv_t = rma_range<SourceField>;
     using coordinate = typename sv_t::coordinate;
 #ifndef GHEX_USE_XPMEM
@@ -245,10 +195,7 @@
 }
 
 #ifdef GHEX_CUDACC
-<<<<<<< HEAD
 //#ifdef GHEX_USE_GPU
-=======
->>>>>>> 30a782de
 template<typename SourceRange, typename TargetRange>
 __global__ void
 put_device_to_device_kernel(SourceRange sr, TargetRange tr)
@@ -273,7 +220,6 @@
 #endif
 
 template<typename SourceField, typename TargetField>
-<<<<<<< HEAD
 inline std::enable_if_t<gpu_to_gpu<SourceField, TargetField>::value>
 put(rma_range<SourceField>& s, rma_range<TargetField>& t,
     rma::locality /*loc*/
@@ -281,21 +227,11 @@
     //#ifdef GHEX_USE_GPU
     ,
     cudaStream_t st
-=======
-inline std::enable_if_t<
-    gpu_to_gpu<SourceField,TargetField>::value>
-put(rma_range<SourceField>& s, rma_range<TargetField>& t, rma::locality loc
-#ifdef GHEX_CUDACC
-    , cudaStream_t st
->>>>>>> 30a782de
-#endif
-)
-{
-#ifdef GHEX_CUDACC
-<<<<<<< HEAD
-    //#ifdef GHEX_USE_GPU
-=======
->>>>>>> 30a782de
+#endif
+)
+{
+#ifdef GHEX_CUDACC
+    //#ifdef GHEX_USE_GPU
     static constexpr unsigned int block_dim = 128;
     const unsigned int            num_blocks = (s.m_num_elements + block_dim - 1) / block_dim;
     put_device_to_device_kernel<<<num_blocks, block_dim, 0, st>>>(s, t);
