--- conflicted
+++ resolved
@@ -34,7 +34,9 @@
     using dimension = typename domain_type::dimension;
     using coordinate_type = typename grid::template type<domain_type>::coordinate_type;
 
-  private: // member types
+  //private: // member types
+  // todo (tehrengruber): check with ghex team
+  public: // member types
     struct box
     {
         const coordinate_type& first() const { return m_first; }
@@ -55,7 +57,6 @@
         box        m_global;
     };
 
-<<<<<<< HEAD
   public: // ctors
     /** @brief construct a halo generator
       * @tparam Array coordinate-like type
@@ -92,41 +93,6 @@
     {
         box2 left;
         for (int d = 0; d < dimension::value; ++d)
-=======
-    // todo (tehrengruber): check with ghex team
-    public: // member types
-        struct box
-        {
-            const coordinate_type& first() const { return m_first; }
-            const coordinate_type& last() const { return m_last; }
-            coordinate_type& first() { return m_first; }
-            coordinate_type& last() { return m_last; }
-            coordinate_type m_first;
-            coordinate_type m_last;
-        };
-
-        struct box2
-        {
-            const box& local() const { return m_local; }
-            const box& global() const { return m_global; }
-            box& local() { return m_local; }
-            box& global() { return m_global; }
-            box m_local;
-            box m_global;
-        };
-
-    public: // ctors
-        /** @brief construct a halo generator
-         * @tparam Array coordinate-like type
-         * @tparam RangeHalos range type holding halos
-         * @tparam RangePeriodic range type holding periodicity info
-         * @param g_first first global coordinate of total domain (used for periodicity)
-         * @param g_last last global coordinate of total domain (including, used for periodicity)
-         * @param halos list of halo sizes (dim0_dir-, dim0_dir+, dim1_dir-, dim1_dir+, ...)
-         * @param periodic list of bools indicating periodicity per dimension (true, true, false, ...) */
-        template<typename Array, typename RangeHalos, typename RangePeriodic>
-        halo_generator(const Array& g_first, const Array& g_last, RangeHalos&& halos, RangePeriodic&& periodic)
->>>>>>> 59a345f4
         {
             left.local().first()[d] = -m_halos[d * 2];
             left.local().last()[d] = -1;
