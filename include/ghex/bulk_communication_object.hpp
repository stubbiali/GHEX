/* 
 * GridTools
 * 
 * Copyright (c) 2014-2020, ETH Zurich
 * All rights reserved.
 * 
 * Please, refer to the LICENSE file in the root directory.
 * SPDX-License-Identifier: BSD-3-Clause
 * 
 */
#ifndef INCLUDED_GHEX_BULK_COMMUNICATION_OBJECT_HPP
#define INCLUDED_GHEX_BULK_COMMUNICATION_OBJECT_HPP

#include <memory>
#include <functional>
#include <vector>
#include <map>
#include <tuple>
#include <boost/mp11.hpp>
#include "./common/moved_bit.hpp"
#include "./common/utils.hpp"
#include "./communication_object_2.hpp"
#include "./rma/locality.hpp"
#include "./rma/range_factory.hpp"
#include "./rma/handle.hpp"

namespace gridtools {
namespace ghex {

// RMA overview
// ============
//
// The GHEX direct memory access is implemented for threads/processes that share the same memory.
// This means, that in-node communication can be accelerated by by-passing message passing which
// is otherwise employed. In order for direct memory access to work, the memory must be prepared
// and the addresses must be communicated to the remote counter parts. Note, that word remote 
// signifies a process/thread on the same shared memory (in-node) which is writing into memory which
// it does not own (put operation). Conversly, the word local is used for a process/thread that
// owns a memory resource which it exposes for remote puts. Since GHEX does only use put operations
// (and no get operations), the local and remote processes/threads are also denoted as source and
// target: source is where the data comes from (remote) and target is where the data is put to
// (local).
//
// The rma facilites can be used for multi-threaded applications and multi-processed applications.
// In the case of multi-processed applications, the xpmem kernel module must be available for the
// transport to work.
//
// The multi-threaded parts are built on top of standard thread synchronization mechanisms, whereas
// the multi-processed parts use shmem for synchronization and xpmem for data exposure. GPUs are
// managed with cuda IPC facilities.
//
// The GHEX RMA facilities are comprised of several building blocks:
//
// 1. data handles: expose the data for remote read/write
// 2. access guards: synchronize access to data
// 3. events: additional synchronization mechanisms (used for GPUs)
// 4. ranges: abstract representation of a data portion which shall be exposed (i.e. a halo)
// 5. range factory: a class which type-erases fields/halos for transport through the network 
// 6. bulk communication object: user facing communication interface
// 7. range generator: type which can generate ranges from halos. This class needs to be implemented
// for each grid type in ghex. So far only regular grids are supported.
//


// type erased bulk communication object
// can be used for storing bulk communication objects
struct generic_bulk_communication_object
{
    struct bulk_co_iface;

    struct handle
    {
        std::function<void()> m_remote_wait_fct;
        bulk_co_iface* m_bulk_co_iface_ptr;
        void wait()
        {
            m_remote_wait_fct();
            m_bulk_co_iface_ptr->wait();
        }
    };

    struct bulk_co_iface
    {
        friend class handle;
        virtual ~bulk_co_iface() {}
        virtual handle exchange() = 0;
    protected:
        virtual void wait() = 0;
    };

    template<typename CO>
    struct bulk_co_impl : public bulk_co_iface
    {
        CO m;
        bulk_co_impl(CO&& co) : m{std::move(co)} {}
        handle exchange() override final
        {
            return {std::move(m.exchange().m_remote_handle.m_wait_fct), this };
        }

    private:
        void wait() override final { m.wait(); }
    };

private:
    std::unique_ptr<bulk_co_iface> m_impl;

public:
    generic_bulk_communication_object() = default;
    template<typename CO>
    generic_bulk_communication_object(CO&& co) : m_impl{ std::make_unique<bulk_co_impl<CO>>(std::move(co)) } {}
    generic_bulk_communication_object(generic_bulk_communication_object&&) = default;
    generic_bulk_communication_object& operator=(generic_bulk_communication_object&&) = default;

    handle exchange() { return m_impl->exchange(); }
};

/** @brief Communication object which enables registration of fields ahead of communication so that
  * halo exchange operation can be called repeatedly. This class also enables direct memory access
  * when possible to the neighboring fields (RMA). Current RMA is limited to in-node threads and
  * processes. Inter-process RMA is only enabled when GHEX is built with xpmem support.
  * @tparam RangeGen template template parameter which generates source and target ranges
  * @tparam Pattern the pattern type that can be used with the registered fields
  * @tparam Fields a list of field types that can be registered */
template<template <typename> class RangeGen, typename Pattern, typename... Fields>
class bulk_communication_object
{
public: // member types
    using pattern_type = Pattern;
    using communicator_type = typename pattern_type::communicator_type;
    using grid_type = typename pattern_type::grid_type;
    using domain_id_type = typename pattern_type::domain_id_type;
    using co_type = communication_object<communicator_type,grid_type,domain_id_type>;
    using co_handle = typename co_type::handle_type;
    template<typename Field>
    using buffer_info_type = typename co_type::template buffer_info_type<typename Field::arch_type, Field>;

    friend class generic_bulk_communication_object::bulk_co_impl<bulk_communication_object>;

    // return type from exchange()
    struct handle
    {
        co_handle m_remote_handle;
        bulk_communication_object* m_bulk_co_ptr;

        void wait()
        {
            m_remote_handle.wait();
            m_bulk_co_ptr->wait();
        }
    };

private: // member types
    // this type holds the patterns used for remote and local exchanges
    // map key is the pointer to the pattern that is used when the field is added
    using pattern_map = std::map<const pattern_type*, pattern_type>;

    // a similar map that holds rma handles to each field that is added
    // map key is the pointer to the fields memory
    using local_handle_map = std::map<void*, rma::local_handle>;

    // template meta function: changes a field type's architecture
    template<typename A>
    struct select_arch_q
    {
        template<typename Field>
        using fn = typename Field::template rebind_arch<A>;
    };

    // get the actual range type that is used from the range generator
    template<typename Field>
    using select_range = typename RangeGen<Field>::range_type;
    
    // unique list of field types
    using field_types = boost::mp11::mp_unique<boost::mp11::mp_list<Fields...>>;
    // buffer info types from this list
    using buffer_info_types = boost::mp11::mp_transform<buffer_info_type, field_types>;
    // all possible cpu field types
    using cpu_fields = boost::mp11::mp_transform_q<select_arch_q<cpu>,field_types>;
#ifdef __CUDACC__
    // all possible gpu field types
    using gpu_fields = boost::mp11::mp_transform_q<select_arch_q<gpu>,field_types>;
    using all_fields = boost::mp11::mp_unique<boost::mp11::mp_append<cpu_fields,gpu_fields>>;
#else
    using all_fields = boost::mp11::mp_unique<cpu_fields>;
#endif
    // the range types form all the possible field types
    using all_ranges = boost::mp11::mp_transform<select_range,all_fields>;
    // the range factory type
    using range_factory = rma::range_factory<all_ranges>;

    template<typename Field>
    using select_target_range = std::vector<typename RangeGen<Field>::template target_range<
        range_factory,communicator_type>>;
    template<typename Field>
    using select_source_range = std::vector<typename RangeGen<Field>::template source_range<
        range_factory,communicator_type>>;

    // generated target range type
    template<typename Field>
    struct target_ranges
    {
        using ranges_type = select_target_range<Field>;
        using range_type = typename ranges_type::value_type;
        std::vector<ranges_type> m_ranges;
    };

    // generated source range type
    template<typename Field>
    struct source_ranges
    {
        using ranges_type = select_source_range<Field>;
        using range_type = typename ranges_type::value_type;
        std::vector<ranges_type> m_ranges; 
    };

    // class that holds a field, it's rma handle, and local and remote patterns
    template<typename Field>
    struct field_container
    {
        Field m_field;
        rma::local_handle& m_local_handle;
        pattern_type& m_remote_pattern;
        pattern_type& m_local_pattern;

        // construct from field, pattern and the maps storing rma handles, and patterns
        field_container(communicator_type comm, const Field& f, const pattern_type& pattern,
            local_handle_map& l_handle_map, pattern_map& local_map, pattern_map& remote_map)
        : m_field{f}
        , m_local_handle(l_handle_map.insert(std::make_pair((void*)(f.data()),rma::local_handle{})).first->second)
        , m_remote_pattern(remote_map.insert(std::make_pair(&pattern, pattern)).first->second)
        , m_local_pattern(local_map.insert(std::make_pair(&pattern, pattern)).first->second)
        {
            // initialize the remote handle - this will effectively publish the rma pointers
            // will do nothing if already initialized
            m_local_handle.init(f.data(), f.bytes(), std::is_same<typename Field::arch_type, gpu>::value);

            // prepare local and remote patterns
            // =================================

            // loop over all subdomains in pattern
            for (int n = 0; n<pattern.size(); ++n)
            {
                // remove local fields from remote pattern
                auto& r_p = m_remote_pattern[n];
                auto r_it = r_p.send_halos().begin();
                while (r_it != r_p.send_halos().end())
                {
                    const auto local = rma::is_local(comm, r_it->first.mpi_rank);
                    if (local != rma::locality::remote) r_it = r_p.send_halos().erase(r_it);
                    else ++r_it;
                }

                // remove remote fields from local pattern
                auto& l_p = m_local_pattern[n];
                auto l_it = l_p.send_halos().begin();
                while (l_it != l_p.send_halos().end())
                {
                    const auto local = rma::is_local(comm, l_it->first.mpi_rank);
                    if (local != rma::locality::remote) ++l_it;
                    else l_it = l_p.send_halos().erase(l_it);
                }

                // remove local fields from remote pattern
                r_it = r_p.recv_halos().begin();
                while (r_it != r_p.recv_halos().end())
                {
                    const auto local = rma::is_local(comm, r_it->first.mpi_rank);
                    if (local != rma::locality::remote) r_it = r_p.recv_halos().erase(r_it);
                    else ++r_it;
                }

                // remove remote fields from local pattern
                l_it = l_p.recv_halos().begin();
                while (l_it != l_p.recv_halos().end())
                {
                    const auto local = rma::is_local(comm, l_it->first.mpi_rank);
                    if (local != rma::locality::remote) ++l_it;
                    else l_it = l_p.recv_halos().erase(l_it);
                }
            }
        }

        field_container(const field_container&) = default;
        field_container(field_container&&) = default;
    };

    template<typename Field>
    using field_vector = std::vector<field_container<Field>>;
    
    // a tuple of field_vectors which are vectors of field_containers
    using field_container_t = boost::mp11::mp_rename<boost::mp11::mp_transform<field_vector,field_types>,std::tuple>;
    
    // a tuple of buffer infos: tuple of vectors of buffer_info_types
    using buffer_info_container_t = boost::mp11::mp_rename<boost::mp11::mp_transform<std::vector,buffer_info_types>,std::tuple>;

    // source and target range tuples: tuple of target_ranges/source_ranges
    using target_ranges_t = boost::mp11::mp_rename<boost::mp11::mp_transform<target_ranges, field_types>,std::tuple>;
    using source_ranges_t = boost::mp11::mp_rename<boost::mp11::mp_transform<source_ranges, field_types>,std::tuple>;

    struct co_deleter
    {
        bool m_owning;
        void operator()(co_type* ptr) const { if (m_owning) delete ptr; }
    };

    using co_ptr = std::unique_ptr<co_type, co_deleter>;

<<<<<<< HEAD
private: // members
    communicator_type       m_comm;
    co_ptr                  m_co;
    pattern_map             m_local_pattern_map;
    pattern_map             m_remote_pattern_map;
    field_container_t       m_field_container_tuple;
    buffer_info_container_t m_buffer_info_container_tuple;
    target_ranges_t         m_target_ranges_tuple;
    source_ranges_t         m_source_ranges_tuple;
    local_handle_map        m_local_handle_map;
    moved_bit               m_moved;
    bool                    m_initialized = false;
=======
    // struct holding a function which implements a request
    struct func_request
    {
        std::function<bool()> m_fct;

        func_request(std::function<bool()>&& fct) : m_fct(std::move(fct)) {}
        func_request(const func_request&) = delete;
        func_request(func_request&&) = default;

        bool test() noexcept { return m_fct(); }
    };

private: // members
    communicator_type                  m_comm;
    co_ptr                             m_co;
    pattern_map                        m_local_pattern_map;
    pattern_map                        m_remote_pattern_map;
    field_container_t                  m_field_container_tuple;
    buffer_info_container_t            m_buffer_info_container_tuple;
    target_ranges_t                    m_target_ranges_tuple;
    source_ranges_t                    m_source_ranges_tuple;
    local_handle_map                   m_local_handle_map;
    moved_bit                          m_moved;
    bool                               m_initialized = false;
    std::vector<func_request>          m_put_funcs;
    std::vector<func_request>          m_wait_funcs;
    std::vector<std::function<void()>> m_open_funcs;
#ifdef GHEX_BULK_UNIQUE_TAGS
    std::map<int,int>                  m_tag_map;
#endif
>>>>>>> 4d48f314

public: // ctors
    bulk_communication_object(communicator_type comm)
    : m_comm(comm)
    , m_co{new co_type(comm), co_deleter{true}}
    {}

    bulk_communication_object(co_type& co)
    : m_comm(co.communicator())
    , m_co{&co, co_deleter{false}}
    {}

    // move only
    bulk_communication_object(const bulk_communication_object&) = delete;
    bulk_communication_object(bulk_communication_object&&) = default;

public:
    /** @brief add a field in the usual manner, f.ex. add_field(my_pattern(my_field)).
      * @tparam Field field type
      * @param bi buffer info object generated from pattern and field */
    template<typename Field>
    void add_field(buffer_info_type<Field> bi)
    {
        if (m_moved)
            throw std::runtime_error("error: trying to add a field to a CO which is moved");
        if (m_initialized)
            throw std::runtime_error("error: this CO has been initialized already");

        using f_cont_t  = std::vector<field_container<Field>>;
        using t_range_t = target_ranges<Field>;
        using s_range_t = source_ranges<Field>;

        auto& f_cont  = std::get<f_cont_t>(m_field_container_tuple);
        auto& t_range = std::get<t_range_t>(m_target_ranges_tuple);
        auto& s_range = std::get<s_range_t>(m_source_ranges_tuple);

        // store field
        f_cont.push_back(field_container<Field>(m_comm, bi.get_field(), bi.get_pattern_container(),
            m_local_handle_map, m_local_pattern_map, m_remote_pattern_map));
        s_range.m_ranges.resize(s_range.m_ranges.size()+1);
        t_range.m_ranges.resize(t_range.m_ranges.size()+1);

        auto& f = f_cont.back().m_field;
        auto field_info = f_cont.back().m_local_handle.get_info();
        // loop over patterns 
        for (auto& p : f_cont.back().m_local_pattern)
        {
            // check if field has the right domain
            if (f.domain_id() == p.domain_id())
            {
#ifdef GHEX_BULK_UNIQUE_TAGS
                auto m_it = m_tag_map.insert(std::pair<int,int>(f.domain_id(),0)).first;
#endif
                // loop over halos and set up source ranges
                for (auto h_it = p.send_halos().begin(); h_it != p.send_halos().end(); ++h_it)
                {
                    int q=0;
                    for (auto it = h_it->second.rbegin(); it != h_it->second.rend(); ++it)
                    {
                        const auto& c = *it;
                        s_range.m_ranges.back().emplace_back(
                            m_comm, f, c, h_it->first.mpi_rank
#ifdef GHEX_BULK_UNIQUE_TAGS
                            , (m_it->second + h_it->first.tag+1)*10000 + q
#else
                            // alternatively rely on message ordering:
                            , h_it->first.tag
#endif
                            ); 
                        ++q;
                    }
                }
                // loop over halos and set up target
                for (auto h_it = p.recv_halos().begin(); h_it != p.recv_halos().end(); ++h_it)
                {
                    int q=0;
                    for (auto it = h_it->second.rbegin(); it != h_it->second.rend(); ++it)
                    {
                        const auto local = rma::is_local(m_comm, h_it->first.mpi_rank);
                        const auto& c = *it;
                        t_range.m_ranges.back().emplace_back(
                            m_comm, f, field_info, c, h_it->first.mpi_rank
#ifdef GHEX_BULK_UNIQUE_TAGS
                            , (m_it->second + h_it->first.tag+1)*10000 + q
#else
                            // alternatively rely on message ordering:
                            , h_it->first.tag
#endif
                            , local); 
                        ++q;
                    }
                }
#ifdef GHEX_BULK_UNIQUE_TAGS
                m_it->second += (f_cont.back().m_local_pattern.max_tag()+1);
#endif
            }
        }
    }

    // is co initialized
    bool initialized()
    {
        return m_initialized;
    }
    
    // add multiple fields at once
    template<typename... F>
    void add_fields(buffer_info_type<F>... bis)
    {
        auto bis_tp = std::make_tuple(bis...);
        for (std::size_t i=0; i<sizeof...(F); ++i)
        {
            boost::mp11::mp_with_index<sizeof...(F)>(i,
            [this,&bis_tp](auto i) {
                // get the field Index 
                using I = decltype(i);
                add_field(std::get<I::value>(bis_tp));
            });
        }
    }

    /** @brief initializes the bulk communication object after which point no more fields can be 
      * added. A call to this function will also make sure that all RMA handles are exchanged.
      * It is not necessary to call this function manually since it is called in the first exchange.
      * Calls to init may become necessary when different bulk communication objects are used at the
      * same time. */
    void init()
    {
        if (m_initialized) return;

        // loop over Fields
        for (std::size_t i=0; i<boost::mp11::mp_size<field_types>::value; ++i)
        {
            boost::mp11::mp_with_index<boost::mp11::mp_size<field_types>::value>(i,
            [this](auto i) {
                // get the field Index 
                using I = decltype(i);
                // get source and target ranges
                auto& bi_cont = std::get<I::value>(m_buffer_info_container_tuple);
                auto& f_cont  = std::get<I::value>(m_field_container_tuple);
                // add remote exchange
                for (auto& f : f_cont)
                    bi_cont.push_back( f.m_remote_pattern(f.m_field) );
            });
        }
        for (std::size_t i=0; i<boost::mp11::mp_size<field_types>::value; ++i)
        {
            boost::mp11::mp_with_index<boost::mp11::mp_size<field_types>::value>(i,
            [this](auto i) {
                // get the field Index 
                using I = decltype(i);
                // get source and target ranges
                auto& s_range = std::get<I::value>(m_source_ranges_tuple);
                // complete the handshake
                for (auto& s_vec : s_range.m_ranges)
                    for (auto& r : s_vec)
                        r.recv();
            });
        }
        for (std::size_t i=0; i<boost::mp11::mp_size<field_types>::value; ++i)
        {
            boost::mp11::mp_with_index<boost::mp11::mp_size<field_types>::value>(i,
            [this](auto i) {
                // get the field Index 
                using I = decltype(i);
                // get source and target ranges
                auto& t_range = std::get<I::value>(m_target_ranges_tuple);
                // complete the handshake
                for (auto& t_vec : t_range.m_ranges)
                    for (auto& r : t_vec)
                        r.send();
            });
        }

        // loop over Fields
        for (std::size_t i=0; i<boost::mp11::mp_size<field_types>::value; ++i)
        {
            boost::mp11::mp_with_index<boost::mp11::mp_size<field_types>::value>(i,
            [this](auto i) {
                // get the field Index 
                using I = decltype(i);
                
                // get target ranges for fields
                auto& t_range = std::get<I::value>(m_target_ranges_tuple);
                for (auto& t_vec : t_range.m_ranges)
                    for (auto& r : t_vec)
                    {
                        // register open functions
                        m_open_funcs.push_back([&r](){ r.end_target_epoch(); });
                        // register wait functions
                        m_wait_funcs.push_back(func_request{std::function<bool()>([&r]() -> bool
                            { return r.try_start_target_epoch(); })});
                    }
                
                // get source ranges for fields
                auto& s_range = std::get<I::value>(m_source_ranges_tuple);
                // put data
                for (auto& s_vec : s_range.m_ranges)
                    for (auto& r : s_vec)
                    {
                        // register put functions
                        m_put_funcs.push_back(func_request{std::function<bool()>([&r]() -> bool
                            {
                                if (r.try_start_source_epoch())
                                {
                                    r.put();
                                    r.end_source_epoch();
                                    return true;
                                }
                                else return false;
                            })});
                    }
            });
        }
        m_initialized = true;
    }
    
private: // helper functions to handle the remote exchanges
    co_handle exchange_remote()
    {
        return exchange_remote(std::make_index_sequence<boost::mp11::mp_size<field_types>::value>());
    }

    template<std::size_t... I>
    co_handle exchange_remote(std::index_sequence<I...>)
    {
        return m_co->exchange(std::make_pair(std::get<I>(m_buffer_info_container_tuple).begin(),
            std::get<I>(m_buffer_info_container_tuple).end())...);
    }

public:
    /** @brief do an exchange of halos
      * @return handle to wait on (for the remote exchanges) */
    handle exchange()
    {
        if (!m_initialized) init();
        // loop over Fields for making the ranges writable for remotes
        for (auto& x : m_open_funcs) x();
        // start remote exchange
        auto h = exchange_remote();
<<<<<<< HEAD
        
        // loop over fields for putting
        for (std::size_t i=0; i<boost::mp11::mp_size<field_types>::value; ++i)
        {
            boost::mp11::mp_with_index<boost::mp11::mp_size<field_types>::value>(i,
            [this,&h](auto i) {
                // get the field Index 
                using I = decltype(i);
                // get source range
                auto& s_range = std::get<I::value>(m_source_ranges_tuple);
                // put data
                for (auto& s_vec : s_range.m_ranges)
                    for (auto& r : s_vec)
                    {
                        r.start_source_epoch();
                        r.put();
                        r.end_source_epoch();
                    }
                // progress inter-node communication
                //h.progress();
            });
        }

=======
        // put data as soon as ranges are writable
        await_requests(m_put_funcs, [comm = m_comm]() mutable {comm.progress();});
>>>>>>> 4d48f314
        return {std::move(h),this};
    }

private:
    void wait()
    {
        // wait for all local ranges to be filled
        await_requests(m_wait_funcs);
    }
};

//template<template <typename> class RangeGen, typename Pattern, typename... Archs, typename... Fields>
//generic_bulk_communication_object make_bulk_communication_object(
//    typename Pattern::communicator_type comm, buffer_info<Pattern,Archs,Fields>... bis)
//{
//    bulk_communication_object<RangeGen, typename Pattern::pattern_container_type, Fields...> bco(comm);
//    bco.add_fields(bis...);
//    return {std::move(bco)};
//}

} // namespace ghex
} // namespace gridtools

#endif /* INCLUDED_GHEX_BULK_COMMUNICATION_OBJECT_HPP */<|MERGE_RESOLUTION|>--- conflicted
+++ resolved
@@ -306,20 +306,6 @@
 
     using co_ptr = std::unique_ptr<co_type, co_deleter>;
 
-<<<<<<< HEAD
-private: // members
-    communicator_type       m_comm;
-    co_ptr                  m_co;
-    pattern_map             m_local_pattern_map;
-    pattern_map             m_remote_pattern_map;
-    field_container_t       m_field_container_tuple;
-    buffer_info_container_t m_buffer_info_container_tuple;
-    target_ranges_t         m_target_ranges_tuple;
-    source_ranges_t         m_source_ranges_tuple;
-    local_handle_map        m_local_handle_map;
-    moved_bit               m_moved;
-    bool                    m_initialized = false;
-=======
     // struct holding a function which implements a request
     struct func_request
     {
@@ -350,7 +336,6 @@
 #ifdef GHEX_BULK_UNIQUE_TAGS
     std::map<int,int>                  m_tag_map;
 #endif
->>>>>>> 4d48f314
 
 public: // ctors
     bulk_communication_object(communicator_type comm)
@@ -591,34 +576,8 @@
         for (auto& x : m_open_funcs) x();
         // start remote exchange
         auto h = exchange_remote();
-<<<<<<< HEAD
-        
-        // loop over fields for putting
-        for (std::size_t i=0; i<boost::mp11::mp_size<field_types>::value; ++i)
-        {
-            boost::mp11::mp_with_index<boost::mp11::mp_size<field_types>::value>(i,
-            [this,&h](auto i) {
-                // get the field Index 
-                using I = decltype(i);
-                // get source range
-                auto& s_range = std::get<I::value>(m_source_ranges_tuple);
-                // put data
-                for (auto& s_vec : s_range.m_ranges)
-                    for (auto& r : s_vec)
-                    {
-                        r.start_source_epoch();
-                        r.put();
-                        r.end_source_epoch();
-                    }
-                // progress inter-node communication
-                //h.progress();
-            });
-        }
-
-=======
         // put data as soon as ranges are writable
         await_requests(m_put_funcs, [comm = m_comm]() mutable {comm.progress();});
->>>>>>> 4d48f314
         return {std::move(h),this};
     }
 
@@ -630,15 +589,6 @@
     }
 };
 
-//template<template <typename> class RangeGen, typename Pattern, typename... Archs, typename... Fields>
-//generic_bulk_communication_object make_bulk_communication_object(
-//    typename Pattern::communicator_type comm, buffer_info<Pattern,Archs,Fields>... bis)
-//{
-//    bulk_communication_object<RangeGen, typename Pattern::pattern_container_type, Fields...> bco(comm);
-//    bco.add_fields(bis...);
-//    return {std::move(bco)};
-//}
-
 } // namespace ghex
 } // namespace gridtools
 
