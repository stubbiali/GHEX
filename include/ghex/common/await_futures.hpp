--- conflicted
+++ resolved
@@ -32,100 +32,6 @@
     {
         end = std::remove_if(begin, end, [&range, cont = std::forward<Continuation>(cont)](int idx)
         {
-<<<<<<< HEAD
-            /*int size = range.size();
-            while(size>0)
-            {
-                for (int i=0; i<size; ++i)
-                {
-                    if (range[i].test())
-                    {
-                        cont(range[i].get());
-                        --size;
-                        if (i<size)
-                            range[i--] = std::move(range[size]);
-                        range.pop_back();
-                    }
-                }
-            }*/
-            int size = range.size();
-            // make an index list (iota)
-            std::vector<int> index_list(size);
-            for (int i = 0; i < size; ++i)
-                index_list[i] = i;
-            // loop until all futures are ready
-            while(size>0)
-            {
-                for (int j = 0; j < size; ++j)
-                {
-                    const auto k = index_list[j];
-                    if (range[k].test())
-                    {
-                        if (j < --size)
-                            index_list[j--] = index_list[size];
-                        cont(range[k].get());
-                    }
-                }
-            }
-        }
-        
-        template<typename Future>
-        void await_futures(std::vector<Future>& range)
-        {
-            /*int size = range.size();
-            while(size>0)
-            {
-                for (int i=0; i<size; ++i)
-                {
-                    if (range[i].test())
-                    {
-                        --size;
-                        if (i<size)
-                            range[i--] = std::move(range[size]);
-                        range.pop_back();
-                    }
-                }
-            }*/
-            int size = range.size();
-            // make an index list (iota)
-            std::vector<int> index_list(size);
-            for (int i = 0; i < size; ++i)
-                index_list[i] = i;
-            // loop until all futures are ready
-            while(size>0)
-            {
-                for (int j = 0; j < size; ++j)
-                {
-                    const auto k = index_list[j];
-                    if (range[k].test())
-                    {
-                        if (j < --size)
-                            index_list[j--] = index_list[size];
-                    }
-                }
-            }
-        }
-        
-        template<typename Communicator, typename Request>
-        void await_requests(Communicator comm, std::vector<Request>& range)
-        {
-            int size = range.size();
-            while(size>0)
-            {
-                comm.progress();
-                for (int i=0; i<size; ++i)
-                {
-                    if (range[i].test())
-                    {
-                        --size;
-                        if (i<size)
-                            range[i--] = std::move(range[size]);
-                        range.pop_back();
-                    }
-                }
-            }
-        }
-=======
             if (range[idx].test())
             {
                 cont(range[idx].get());
@@ -151,7 +57,6 @@
         end = std::remove_if(begin, end, [&range](int idx) { return range[idx].test(); });
     }
 }
->>>>>>> 4d48f314
 
 /** @brief wait for all requests in a range to finish **/
 template<typename Request>
