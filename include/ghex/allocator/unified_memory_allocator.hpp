/* 
 * GridTools
 * 
 * Copyright (c) 2014-2021, ETH Zurich
 * All rights reserved.
 * 
 * Please, refer to the LICENSE file in the root directory.
 * SPDX-License-Identifier: BSD-3-Clause
 * 
 */
#pragma once

#include <ghex/config.hpp>
#ifdef GHEX_CUDACC
#include <cuda_runtime.h>
#endif

#include <cstdlib>
#include <new>
#include <stdexcept>
#include <limits>

<<<<<<< HEAD
namespace ghex
{
namespace allocator
{
namespace cuda
{
template<class T>
struct unified_memory_allocator
{
    typedef T value_type;
=======
#include "../common/defs.hpp"
#ifdef GHEX_CUDACC
#include "../common/cuda_runtime.hpp"
#endif

namespace gridtools {
    namespace ghex {
        namespace allocator {
            namespace cuda {

                template <class T>
                struct unified_memory_allocator {

                    typedef T value_type;
>>>>>>> 30a782de

    unified_memory_allocator() = default;

    template<class U>
    constexpr unified_memory_allocator(const unified_memory_allocator<U>&) noexcept
    {
    }

<<<<<<< HEAD
    [[nodiscard]] T* allocate(std::size_t n)
    {
        if (n > std::numeric_limits<std::size_t>::max() / sizeof(T)) throw std::bad_alloc();
        T* p;
#ifdef GHEX_CUDACC
        if (cudaMallocManaged(reinterpret_cast<void**>(&p), n * sizeof(T)) != cudaSuccess)
            throw std::runtime_error("ERROR: failed to allocate GPU memory");
=======
                    [[nodiscard]] T* allocate(std::size_t n) {
                        if (n > std::numeric_limits<std::size_t>::max() / sizeof(T))
                            throw std::bad_alloc();
                        T* p;
#ifdef GHEX_CUDACC
                        if (cudaMallocManaged(reinterpret_cast<void**>(&p), n * sizeof(T)) != cudaSuccess)
                            throw std::runtime_error("ERROR: failed to allocate GPU memory");
>>>>>>> 30a782de
#else
        if (!(p = reinterpret_cast<T*>(std::malloc(n * sizeof(T))))) throw std::bad_alloc();
#endif
        return p;
    }

<<<<<<< HEAD
    void deallocate(T* p, std::size_t)
    {
#ifdef GHEX_CUDACC
        if (cudaDeviceSynchronize() != cudaSuccess)
            throw std::runtime_error("ERROR: failed to synchronize GPU memory");
        if (cudaFree(reinterpret_cast<void*>(p)) != cudaSuccess)
            throw std::runtime_error("ERROR: failed to free GPU memory");
=======
                    void deallocate(T* p, std::size_t) {
#ifdef GHEX_CUDACC
                        if (cudaDeviceSynchronize() != cudaSuccess)
                            throw std::runtime_error("ERROR: failed to synchronize GPU memory");
                        if (cudaFree(reinterpret_cast<void*>(p)) != cudaSuccess)
                            throw std::runtime_error("ERROR: failed to free GPU memory");
>>>>>>> 30a782de
#else
        std::free(reinterpret_cast<void*>(p));
#endif
    }
};

template<class T, class U>
bool
operator==(const unified_memory_allocator<T>&, const unified_memory_allocator<U>&)
{
    return true;
}

template<class T, class U>
bool
operator!=(const unified_memory_allocator<T>&, const unified_memory_allocator<U>&)
{
    return false;
}

} // namespace cuda
} // namespace allocator
} // namespace ghex<|MERGE_RESOLUTION|>--- conflicted
+++ resolved
@@ -12,7 +12,7 @@
 
 #include <ghex/config.hpp>
 #ifdef GHEX_CUDACC
-#include <cuda_runtime.h>
+#include <ghex/common/cuda_runtime.hpp>
 #endif
 
 #include <cstdlib>
@@ -20,7 +20,6 @@
 #include <stdexcept>
 #include <limits>
 
-<<<<<<< HEAD
 namespace ghex
 {
 namespace allocator
@@ -31,22 +30,6 @@
 struct unified_memory_allocator
 {
     typedef T value_type;
-=======
-#include "../common/defs.hpp"
-#ifdef GHEX_CUDACC
-#include "../common/cuda_runtime.hpp"
-#endif
-
-namespace gridtools {
-    namespace ghex {
-        namespace allocator {
-            namespace cuda {
-
-                template <class T>
-                struct unified_memory_allocator {
-
-                    typedef T value_type;
->>>>>>> 30a782de
 
     unified_memory_allocator() = default;
 
@@ -55,7 +38,6 @@
     {
     }
 
-<<<<<<< HEAD
     [[nodiscard]] T* allocate(std::size_t n)
     {
         if (n > std::numeric_limits<std::size_t>::max() / sizeof(T)) throw std::bad_alloc();
@@ -63,22 +45,12 @@
 #ifdef GHEX_CUDACC
         if (cudaMallocManaged(reinterpret_cast<void**>(&p), n * sizeof(T)) != cudaSuccess)
             throw std::runtime_error("ERROR: failed to allocate GPU memory");
-=======
-                    [[nodiscard]] T* allocate(std::size_t n) {
-                        if (n > std::numeric_limits<std::size_t>::max() / sizeof(T))
-                            throw std::bad_alloc();
-                        T* p;
-#ifdef GHEX_CUDACC
-                        if (cudaMallocManaged(reinterpret_cast<void**>(&p), n * sizeof(T)) != cudaSuccess)
-                            throw std::runtime_error("ERROR: failed to allocate GPU memory");
->>>>>>> 30a782de
 #else
         if (!(p = reinterpret_cast<T*>(std::malloc(n * sizeof(T))))) throw std::bad_alloc();
 #endif
         return p;
     }
 
-<<<<<<< HEAD
     void deallocate(T* p, std::size_t)
     {
 #ifdef GHEX_CUDACC
@@ -86,14 +58,6 @@
             throw std::runtime_error("ERROR: failed to synchronize GPU memory");
         if (cudaFree(reinterpret_cast<void*>(p)) != cudaSuccess)
             throw std::runtime_error("ERROR: failed to free GPU memory");
-=======
-                    void deallocate(T* p, std::size_t) {
-#ifdef GHEX_CUDACC
-                        if (cudaDeviceSynchronize() != cudaSuccess)
-                            throw std::runtime_error("ERROR: failed to synchronize GPU memory");
-                        if (cudaFree(reinterpret_cast<void*>(p)) != cudaSuccess)
-                            throw std::runtime_error("ERROR: failed to free GPU memory");
->>>>>>> 30a782de
 #else
         std::free(reinterpret_cast<void*>(p));
 #endif
