/* 
 * GridTools
 * 
 * Copyright (c) 2014-2021, ETH Zurich
 * All rights reserved.
 * 
 * Please, refer to the LICENSE file in the root directory.
 * SPDX-License-Identifier: BSD-3-Clause
 * 
 */
#pragma once

#include <ghex/config.hpp>
#include <ghex/arch_traits.hpp>
#include <ghex/device/guard.hpp>
//#include "./structured/field_utils.hpp"
//#include <ghex/device/cuda/kernel_argument.hpp>
#include <ghex/device/cuda/future.hpp>
//#include <gridtools/common/array.hpp>
#include <numeric>

<<<<<<< HEAD
namespace ghex
{
/** @brief generic implementation of pack and unpack */
template<typename Arch>
struct packer
{
    template<typename Map, typename Requests, typename Communicator>
    static void pack(Map& map, Requests& send_reqs, Communicator& comm)
    {
        for (auto& p0 : map.send_memory)
=======
#include "./common/defs.hpp"
#ifdef GHEX_CUDACC
#include "./common/cuda_runtime.hpp"
#endif

namespace gridtools {

    namespace ghex {

        /** @brief generic implementation of pack and unpack */
        template<typename Arch>
        struct packer
>>>>>>> 30a782de
        {
            const auto device_id = p0.first;
            for (auto& p1 : p0.second)
            {
                if (p1.second.size > 0u)
                {
                    if (!p1.second.buffer || p1.second.buffer.size() != p1.second.size)
                        p1.second.buffer =
                            arch_traits<Arch>::make_message(comm, p1.second.size, device_id);
                    device::guard g(p1.second.buffer);
                    auto          data = g.data();
                    for (const auto& fb : p1.second.field_infos)
                        fb.call_back(data + fb.offset, *fb.index_container, nullptr);
                    send_reqs.push_back(comm.send(p1.second.buffer, p1.second.rank, p1.second.tag));
                }
            }
        }
    }

    template<typename Buffer>
    static void unpack(Buffer& buffer, unsigned char* data)
    {
        for (const auto& fb : buffer.field_infos)
            fb.call_back(data + fb.offset, *fb.index_container, nullptr);
    }

<<<<<<< HEAD
    //template<typename BufferMem>
    //static void unpack(BufferMem& m)
    //{
    //    await_futures(m.m_recv_futures, [](typename BufferMem::hook_type hook) {
    //        for (const auto& fb : hook->field_infos)
    //            fb.call_back(hook->buffer.data() + fb.offset, *fb.index_container, nullptr);
    //    });
    //}
};
=======
        
#ifdef GHEX_CUDACC
        
        template<typename PackIterationSpace, unsigned int N>
        __global__ void pack_kernel_u(
            cuda::kernel_argument<PackIterationSpace, N> args)
        {
            using layout_t = typename PackIterationSpace::layout_map;
            using value_type = typename PackIterationSpace::value_t;
            using coordinate_type = typename PackIterationSpace::coordinate_t;
            static constexpr auto D = coordinate_type::size();
            const int thread_index = blockIdx.x*blockDim.x + threadIdx.x;
            const int data_lu_index = blockIdx.y;
>>>>>>> 30a782de

#ifdef GHEX_CUDACC

/** @brief wait for all futures in a range to finish and call 
  * a continuation with the future's value as argument. */
template<typename Future, typename Continuation>
inline void
await_futures(std::vector<Future>& range, Continuation&& cont)
{
    static thread_local std::vector<int> index_list;
    index_list.resize(range.size());
    std::iota(index_list.begin(), index_list.end(), 0);
    const auto begin = index_list.begin();
    auto       end = index_list.end();
    while (begin != end)
    {
        end =
            std::remove_if(begin, end, [&range, cont = std::forward<Continuation>(cont)](int idx) {
                if (range[idx].test())
                {
                    cont(range[idx].get());
                    return true;
                }
                else
                    return false;
            });
    }
}

//template<typename PackIterationSpace, unsigned int N>
//__global__ void
//pack_kernel_u(cuda::kernel_argument<PackIterationSpace, N> args)
//{
//    using layout_t = typename PackIterationSpace::layout_map;
//    using value_type = typename PackIterationSpace::value_t;
//    using coordinate_type = typename PackIterationSpace::coordinate_t;
//    static constexpr auto D = coordinate_type::size();
//    const int             thread_index = blockIdx.x * blockDim.x + threadIdx.x;
//    const int             data_lu_index = blockIdx.y;
//
//    auto&     arg = args[data_lu_index];
//    const int size = arg.m_buffer_desc.m_size;
//    if (thread_index < size)
//    {
//        // compute local coordinate
//        coordinate_type local_coordinate;
//        ::gridtools::ghex::structured::detail::compute_coordinate<D>::template apply<layout_t>(
//            arg.m_data_is.m_local_strides, local_coordinate, thread_index);
//        // add offset
//        const coordinate_type x = local_coordinate + arg.m_data_is.m_first;
//        // assign
//        arg.buffer(x) = arg.data(x);
//    }
//}
//
//template<typename UnPackIterationSpace, unsigned int N>
//__global__ void
//unpack_kernel_u(cuda::kernel_argument<UnPackIterationSpace, N> args)
//{
//    using layout_t = typename UnPackIterationSpace::layout_map;
//    using value_type = typename UnPackIterationSpace::value_t;
//    using coordinate_type = typename UnPackIterationSpace::coordinate_t;
//    static constexpr auto D = coordinate_type::size();
//    const int             thread_index = blockIdx.x * blockDim.x + threadIdx.x;
//    const int             data_lu_index = blockIdx.y;
//
//    auto&     arg = args[data_lu_index];
//    const int size = arg.m_buffer_desc.m_size;
//    if (thread_index < size)
//    {
//        // compute local coordinate
//        coordinate_type local_coordinate;
//        ::gridtools::ghex::structured::detail::compute_coordinate<D>::template apply<layout_t>(
//            arg.m_data_is.m_local_strides, local_coordinate, thread_index);
//        // add offset
//        const coordinate_type x = local_coordinate + arg.m_data_is.m_first;
//        // assign
//        arg.data(x) = arg.buffer(x);
//    }
//}
//
/** @brief specialization for gpus, including vector interface special functions */
template<>
struct packer<gpu>
{
    template<typename Map, typename Requests, typename Communicator>
    static void pack(Map& map, Requests& send_reqs, Communicator& comm)
    {
        using send_buffer_type = typename Map::send_buffer_type;
        using future_type = device::future<send_buffer_type*>;
        std::size_t num_streams = 0;

        for (auto& p0 : map.send_memory)
        {
            const auto device_id = p0.first;
            for (auto& p1 : p0.second)
            {
                if (p1.second.size > 0u)
                {
                    if (!p1.second.buffer || p1.second.buffer.size() != p1.second.size ||
                        p1.second.buffer.device_id() != device_id)
                        p1.second.buffer =
                            arch_traits<gpu>::make_message(comm, p1.second.size, device_id);
                    ++num_streams;
                }
            }
        }
        std::vector<future_type> stream_futures;
        stream_futures.reserve(num_streams);
        num_streams = 0;
        for (auto& p0 : map.send_memory)
        {
            for (auto& p1 : p0.second)
            {
                if (p1.second.size > 0u)
                {
                    for (const auto& fb : p1.second.field_infos)
                    {
                        device::guard g(p1.second.buffer);
                        fb.call_back(g.data() + fb.offset, *fb.index_container,
                            (void*)(&p1.second.m_stream.get()));
                    }
                    stream_futures.push_back(future_type{&(p1.second), p1.second.m_stream});
                    ++num_streams;
                }
            }
        }
        await_futures(stream_futures, [&comm, &send_reqs](send_buffer_type* b) {
            send_reqs.push_back(comm.send(b->buffer, b->rank, b->tag));
        });
    }

    template<typename Buffer>
    static void unpack(Buffer& buffer, unsigned char* data)
    {
        auto& stream = buffer.m_stream;
        for (const auto& fb : buffer.field_infos)
            fb.call_back(data + fb.offset, *fb.index_container, (void*)(&stream.get()));
    }

    //    template<typename BufferMem>
    //    static void unpack(BufferMem& m)
    //    {
    //        await_futures(m.m_recv_futures, [](typename BufferMem::hook_type hook) {
    //            for (const auto& fb : hook->field_infos)
    //                fb.call_back(hook->buffer.data() + fb.offset, *fb.index_container,
    //                    (void*)(&hook->m_cuda_stream.get()));
    //        });
    //    }
    //
    //    template<typename T, typename FieldType, typename Map, typename Futures, typename Communicator>
    //    static void pack_u(Map& map, Futures& send_futures, Communicator& comm)
    //    {
    //        using send_buffer_type = typename Map::send_buffer_type;
    //        using field_info_type = typename send_buffer_type::field_info_type;
    //        using index_container_type = typename field_info_type::index_container_type;
    //        using dimension = typename index_container_type::value_type::dimension;
    //        using array_t = array<int, dimension::value>;
    //        using arg_t = typename FieldType::pack_iteration_space;
    //        constexpr int block_size = 128;
    //
    //        std::vector<arg_t> args;
    //        args.reserve(64);
    //
    //        std::size_t num_streams = 0;
    //        for (auto& p0 : map.send_memory)
    //        {
    //            for (auto& p1 : p0.second)
    //            {
    //                if (p1.second.size > 0u)
    //                {
    //                    p1.second.buffer.resize(p1.second.size);
    //                    ++num_streams;
    //                }
    //            }
    //        }
    //
    //        using future_type = cuda::future<send_buffer_type*>;
    //        std::vector<future_type> stream_futures;
    //        stream_futures.reserve(num_streams);
    //
    //        num_streams = 0;
    //        for (auto& p0 : map.send_memory)
    //        {
    //            for (auto& p1 : p0.second)
    //            {
    //                if (p1.second.size > 0u)
    //                {
    //                    args.clear();
    //                    int num_blocks_y = 0;
    //                    int max_size = 0;
    //                    for (const auto& fb : p1.second.field_infos)
    //                    {
    //                        T* buffer_address =
    //                            reinterpret_cast<T*>(p1.second.buffer.data() + fb.offset);
    //                        auto& f = *reinterpret_cast<FieldType*>(fb.field_ptr);
    //                        for (const auto& it_space_pair : *fb.index_container)
    //                        {
    //                            ++num_blocks_y;
    //                            const int size = it_space_pair.size() * f.num_components();
    //                            max_size = std::max(size, max_size);
    //                            args.push_back(f.make_pack_is(it_space_pair, buffer_address, size));
    //                            buffer_address += size;
    //                        }
    //                    }
    //                    const int num_blocks_x = (max_size + block_size - 1) / block_size;
    //                    // unroll kernels: can fit at most 34 arguments as pack kernel argument
    //                    // invoke new kernels until all data is packed
    //                    unsigned int count = 0;
    //                    while (num_blocks_y)
    //                    {
    //                        if (num_blocks_y > 34)
    //                        {
    //                            dim3 dimBlock(block_size, 1);
    //                            dim3 dimGrid(num_blocks_x, 34);
    //                            pack_kernel_u<<<dimGrid, dimBlock, 0, p1.second.m_cuda_stream>>>(
    //                                cuda::make_kernel_arg<34>(args.data() + count, 34));
    //                            count += 34;
    //                            num_blocks_y -= 34;
    //                        }
    //                        else
    //                        {
    //                            dim3 dimBlock(block_size, 1);
    //                            dim3 dimGrid(num_blocks_x, num_blocks_y);
    //                            if (num_blocks_y < 7)
    //                            {
    //                                pack_kernel_u<<<dimGrid, dimBlock, 0, p1.second.m_cuda_stream>>>(
    //                                    cuda::make_kernel_arg<6>(args.data() + count, num_blocks_y));
    //                            }
    //                            else if (num_blocks_y < 13)
    //                            {
    //                                pack_kernel_u<<<dimGrid, dimBlock, 0, p1.second.m_cuda_stream>>>(
    //                                    cuda::make_kernel_arg<12>(args.data() + count, num_blocks_y));
    //                            }
    //                            else if (num_blocks_y < 25)
    //                            {
    //                                pack_kernel_u<<<dimGrid, dimBlock, 0, p1.second.m_cuda_stream>>>(
    //                                    cuda::make_kernel_arg<24>(args.data() + count, num_blocks_y));
    //                            }
    //                            else
    //                            {
    //                                pack_kernel_u<<<dimGrid, dimBlock, 0, p1.second.m_cuda_stream>>>(
    //                                    cuda::make_kernel_arg<34>(args.data() + count, num_blocks_y));
    //                            }
    //                            count += num_blocks_y;
    //                            num_blocks_y = 0;
    //                        }
    //                    }
    //                    stream_futures.push_back(future_type{&(p1.second), p1.second.m_cuda_stream});
    //                    ++num_streams;
    //                }
    //            }
    //        }
    //        await_futures(stream_futures, [&comm, &send_futures](send_buffer_type* b) {
    //            send_futures.push_back(comm.send(b->buffer, b->address, b->tag));
    //        });
    //    }
    //
    //    template<typename T, typename FieldType, typename BufferMem>
    //    static void unpack_u(BufferMem& m)
    //    {
    //        using recv_buffer_type = typename BufferMem::recv_buffer_type;
    //        using field_info_type = typename recv_buffer_type::field_info_type;
    //        using index_container_type = typename field_info_type::index_container_type;
    //        using dimension = typename index_container_type::value_type::dimension;
    //        using array_t = ::gridtools::array<int, dimension::value>;
    //        using arg_t = typename FieldType::unpack_iteration_space;
    //        constexpr int block_size = 128;
    //
    //        std::vector<arg_t> args;
    //        args.reserve(64);
    //
    //        std::vector<cudaStream_t*> stream_ptrs;
    //        stream_ptrs.reserve(m.m_recv_futures.size());
    //        await_futures(m.m_recv_futures,
    //            [&block_size, &stream_ptrs, &args](typename BufferMem::hook_type hook) {
    //                auto stream_ptr = &hook->m_cuda_stream.get();
    //                args.resize(0);
    //                int num_blocks_y = 0;
    //                int max_size = 0;
    //                for (const auto& fb : hook->field_infos)
    //                {
    //                    T*    buffer_address = reinterpret_cast<T*>(hook->buffer.data() + fb.offset);
    //                    auto& f = *reinterpret_cast<FieldType*>(fb.field_ptr);
    //                    for (const auto& it_space_pair : *fb.index_container)
    //                    {
    //                        ++num_blocks_y;
    //                        const int size = it_space_pair.size() * f.num_components();
    //                        max_size = std::max(size, max_size);
    //                        args.push_back(f.make_unpack_is(it_space_pair, buffer_address, size));
    //                        buffer_address += size;
    //                    }
    //                }
    //                const int num_blocks_x = (max_size + block_size - 1) / block_size;
    //                // unroll kernels: can fit at most 34 arguments as unpack kernel argument
    //                // invoke new kernels until all data is unpacked
    //                unsigned int count = 0;
    //                while (num_blocks_y)
    //                {
    //                    if (num_blocks_y > 34)
    //                    {
    //                        dim3 dimBlock(block_size, 1);
    //                        dim3 dimGrid(num_blocks_x, 34);
    //                        unpack_kernel_u<<<dimGrid, dimBlock, 0, *stream_ptr>>>(
    //                            cuda::make_kernel_arg<34>(args.data() + count, 34));
    //                        count += 34;
    //                        num_blocks_y -= 34;
    //                    }
    //                    else
    //                    {
    //                        dim3 dimBlock(block_size, 1);
    //                        dim3 dimGrid(num_blocks_x, num_blocks_y);
    //                        if (num_blocks_y < 7)
    //                        {
    //                            unpack_kernel_u<<<dimGrid, dimBlock, 0, *stream_ptr>>>(
    //                                cuda::make_kernel_arg<6>(args.data() + count, num_blocks_y));
    //                        }
    //                        else if (num_blocks_y < 13)
    //                        {
    //                            unpack_kernel_u<<<dimGrid, dimBlock, 0, *stream_ptr>>>(
    //                                cuda::make_kernel_arg<12>(args.data() + count, num_blocks_y));
    //                        }
    //                        else if (num_blocks_y < 25)
    //                        {
    //                            unpack_kernel_u<<<dimGrid, dimBlock, 0, *stream_ptr>>>(
    //                                cuda::make_kernel_arg<24>(args.data() + count, num_blocks_y));
    //                        }
    //                        else
    //                        {
    //                            unpack_kernel_u<<<dimGrid, dimBlock, 0, *stream_ptr>>>(
    //                                cuda::make_kernel_arg<34>(args.data() + count, num_blocks_y));
    //                        }
    //                        count += num_blocks_y;
    //                        num_blocks_y = 0;
    //                    }
    //                }
    //                stream_ptrs.push_back(stream_ptr);
    //            });
    //        for (auto x : stream_ptrs) { cudaStreamSynchronize(*x); }
    //    }
};
#endif

} // namespace ghex<|MERGE_RESOLUTION|>--- conflicted
+++ resolved
@@ -17,9 +17,12 @@
 //#include <ghex/device/cuda/kernel_argument.hpp>
 #include <ghex/device/cuda/future.hpp>
 //#include <gridtools/common/array.hpp>
+#ifdef GHEX_CUDACC
+#include <ghex/common/cuda_runtime.hpp>
+#endif
+
 #include <numeric>
 
-<<<<<<< HEAD
 namespace ghex
 {
 /** @brief generic implementation of pack and unpack */
@@ -30,20 +33,6 @@
     static void pack(Map& map, Requests& send_reqs, Communicator& comm)
     {
         for (auto& p0 : map.send_memory)
-=======
-#include "./common/defs.hpp"
-#ifdef GHEX_CUDACC
-#include "./common/cuda_runtime.hpp"
-#endif
-
-namespace gridtools {
-
-    namespace ghex {
-
-        /** @brief generic implementation of pack and unpack */
-        template<typename Arch>
-        struct packer
->>>>>>> 30a782de
         {
             const auto device_id = p0.first;
             for (auto& p1 : p0.second)
@@ -70,7 +59,6 @@
             fb.call_back(data + fb.offset, *fb.index_container, nullptr);
     }
 
-<<<<<<< HEAD
     //template<typename BufferMem>
     //static void unpack(BufferMem& m)
     //{
@@ -80,21 +68,6 @@
     //    });
     //}
 };
-=======
-        
-#ifdef GHEX_CUDACC
-        
-        template<typename PackIterationSpace, unsigned int N>
-        __global__ void pack_kernel_u(
-            cuda::kernel_argument<PackIterationSpace, N> args)
-        {
-            using layout_t = typename PackIterationSpace::layout_map;
-            using value_type = typename PackIterationSpace::value_t;
-            using coordinate_type = typename PackIterationSpace::coordinate_t;
-            static constexpr auto D = coordinate_type::size();
-            const int thread_index = blockIdx.x*blockDim.x + threadIdx.x;
-            const int data_lu_index = blockIdx.y;
->>>>>>> 30a782de
 
 #ifdef GHEX_CUDACC
 
