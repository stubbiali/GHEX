/* 
 * GridTools
 * 
 * Copyright (c) 2014-2021, ETH Zurich
 * All rights reserved.
 * 
 * Please, refer to the LICENSE file in the root directory.
 * SPDX-License-Identifier: BSD-3-Clause
 * 
 */
<<<<<<< HEAD
#pragma once

#include <ghex/config.hpp>
#include <ghex/context.hpp>

namespace ghex
{
template<typename Arch>
struct arch_traits;

template<>
struct arch_traits<cpu>
{
    static constexpr const char* name = "CPU";

    using device_id_type = int;
    using message_type = context::message_type;

    static device_id_type default_id() { return 0; }

    static message_type make_message(
        oomph::communicator& c, std::size_t size, device_id_type = default_id())
    {
        return c.make_buffer<unsigned char>(size);
    }
};

#if defined(GHEX_USE_GPU) || defined(GHEX_GPU_MODE_EMULATE)
template<>
struct arch_traits<gpu>
{
    static constexpr const char* name = "GPU";

    using device_id_type = int;
    using message_type = context::message_type;

    static device_id_type default_id() { return 0; }

    static message_type make_message(
        oomph::communicator& c, std::size_t size, device_id_type index = default_id())
    {
        static_assert(
            std::is_same<decltype(index), device_id_type>::value, "trick to prevent warnings");
        return c.make_device_buffer<unsigned char>(size, index);
    }
};
=======
#ifndef INCLUDED_GHEX_ARCH_TRAITS_HPP
#define INCLUDED_GHEX_ARCH_TRAITS_HPP

#include "./allocator/pool_allocator_adaptor.hpp"
#include "./allocator/aligned_allocator_adaptor.hpp"
#include "./allocator/cuda_allocator.hpp"
#include "./transport_layer/message_buffer.hpp"
#include "./arch_list.hpp"

#include "./common/defs.hpp"
#ifdef GHEX_CUDACC
#include "./common/cuda_runtime.hpp"
#endif

namespace gridtools {
    namespace ghex {

        template<typename Arch>
        struct arch_traits;

        template<>
        struct arch_traits<cpu>
        {
            static constexpr const char* name = "CPU";

            using device_id_type          = int;
            using basic_allocator_type    = std::allocator<unsigned char>;
            using pool_type               = allocator::pool<basic_allocator_type>;
            using pool_allocator_type     = typename pool_type::allocator_type;
            
            //using message_allocator_type  = allocator::aligned_allocator_adaptor<std::allocator<unsigned char>,64>;
            using message_allocator_type  = allocator::aligned_allocator_adaptor<pool_allocator_type,64>;
            using message_type            = tl::message_buffer<message_allocator_type>;

            static device_id_type default_id() { return 0; }

            static message_type make_message(pool_type& pool, device_id_type index = default_id()) 
            { 
                static_assert(std::is_same<decltype(index),device_id_type>::value, "trick to prevent warnings");
                //return {};
                return { message_allocator_type{pool.get_allocator()} };
            }
        };

#ifdef GHEX_CUDACC
        template<>
        struct arch_traits<gpu>
        {
            static constexpr const char* name = "GPU";

            using device_id_type          = int;
            using basic_allocator_type    = allocator::cuda::allocator<unsigned char>;
            using pool_type               = allocator::pool<basic_allocator_type>;
            using pool_allocator_type     = typename pool_type::allocator_type;

            //using message_allocator_type  = allocator::cuda::allocator<unsigned char>;
            using message_allocator_type  = pool_allocator_type;
            using message_type            = tl::message_buffer<message_allocator_type>;

            static device_id_type default_id() { return 0; }

            static message_type make_message(pool_type& pool, device_id_type index = default_id()) 
            { 
                static_assert(std::is_same<decltype(index),device_id_type>::value, "trick to prevent warnings");
                //return {};
                return { message_allocator_type{pool.get_allocator()} };
            }
        };
#else
#ifdef GHEX_EMULATE_GPU
        template<>
        struct arch_traits<gpu> : public arch_traits<cpu> {};
#endif
>>>>>>> 30a782de
#endif

} // namespace ghex<|MERGE_RESOLUTION|>--- conflicted
+++ resolved
@@ -8,11 +8,13 @@
  * SPDX-License-Identifier: BSD-3-Clause
  * 
  */
-<<<<<<< HEAD
 #pragma once
 
 #include <ghex/config.hpp>
 #include <ghex/context.hpp>
+#ifdef GHEX_CUDACC
+#include <ghex/common/cuda_runtime.hpp>
+#endif
 
 namespace ghex
 {
@@ -55,81 +57,6 @@
         return c.make_device_buffer<unsigned char>(size, index);
     }
 };
-=======
-#ifndef INCLUDED_GHEX_ARCH_TRAITS_HPP
-#define INCLUDED_GHEX_ARCH_TRAITS_HPP
-
-#include "./allocator/pool_allocator_adaptor.hpp"
-#include "./allocator/aligned_allocator_adaptor.hpp"
-#include "./allocator/cuda_allocator.hpp"
-#include "./transport_layer/message_buffer.hpp"
-#include "./arch_list.hpp"
-
-#include "./common/defs.hpp"
-#ifdef GHEX_CUDACC
-#include "./common/cuda_runtime.hpp"
-#endif
-
-namespace gridtools {
-    namespace ghex {
-
-        template<typename Arch>
-        struct arch_traits;
-
-        template<>
-        struct arch_traits<cpu>
-        {
-            static constexpr const char* name = "CPU";
-
-            using device_id_type          = int;
-            using basic_allocator_type    = std::allocator<unsigned char>;
-            using pool_type               = allocator::pool<basic_allocator_type>;
-            using pool_allocator_type     = typename pool_type::allocator_type;
-            
-            //using message_allocator_type  = allocator::aligned_allocator_adaptor<std::allocator<unsigned char>,64>;
-            using message_allocator_type  = allocator::aligned_allocator_adaptor<pool_allocator_type,64>;
-            using message_type            = tl::message_buffer<message_allocator_type>;
-
-            static device_id_type default_id() { return 0; }
-
-            static message_type make_message(pool_type& pool, device_id_type index = default_id()) 
-            { 
-                static_assert(std::is_same<decltype(index),device_id_type>::value, "trick to prevent warnings");
-                //return {};
-                return { message_allocator_type{pool.get_allocator()} };
-            }
-        };
-
-#ifdef GHEX_CUDACC
-        template<>
-        struct arch_traits<gpu>
-        {
-            static constexpr const char* name = "GPU";
-
-            using device_id_type          = int;
-            using basic_allocator_type    = allocator::cuda::allocator<unsigned char>;
-            using pool_type               = allocator::pool<basic_allocator_type>;
-            using pool_allocator_type     = typename pool_type::allocator_type;
-
-            //using message_allocator_type  = allocator::cuda::allocator<unsigned char>;
-            using message_allocator_type  = pool_allocator_type;
-            using message_type            = tl::message_buffer<message_allocator_type>;
-
-            static device_id_type default_id() { return 0; }
-
-            static message_type make_message(pool_type& pool, device_id_type index = default_id()) 
-            { 
-                static_assert(std::is_same<decltype(index),device_id_type>::value, "trick to prevent warnings");
-                //return {};
-                return { message_allocator_type{pool.get_allocator()} };
-            }
-        };
-#else
-#ifdef GHEX_EMULATE_GPU
-        template<>
-        struct arch_traits<gpu> : public arch_traits<cpu> {};
-#endif
->>>>>>> 30a782de
 #endif
 
 } // namespace ghex