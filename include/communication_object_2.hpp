--- conflicted
+++ resolved
@@ -102,7 +102,35 @@
         template<typename BufferMem>
         static void unpack(BufferMem& m)
         {
-            unsigned int completed = 0;
+            auto policy = std::launch::async;
+            std::vector<std::future<void>> futures(m.m_recv_futures.size());
+            std::vector<std::size_t> index_list(m.m_recv_futures.size());
+            for (std::size_t i = 0; i < index_list.size(); ++i)
+                index_list[i] = i;
+            std::size_t size = index_list.size();
+            while(size>0u)
+            {
+                for (std::size_t j = 0; j < size; ++j)
+                {
+                    const auto k = index_list[j];
+                    if (m.m_recv_futures[k].test())
+                    {
+                        if (j < --size)
+                            index_list[j--] = index_list[size];
+                        futures[k] = std::async(
+                            policy,
+                            [k](BufferMem& m){
+                                for (const auto& fb : *m.m_recv_hooks[k].second)
+                                    fb.call_back(m.m_recv_hooks[k].first + fb.offset, *fb.index_container,(void*)0);
+                            }, 
+                            std::ref(m));
+                    }
+                }
+            }
+            for (auto& f: futures)
+                f.get();
+
+            /*unsigned int completed = 0;
             while(completed < m.m_recv_futures.size())
             {
                 std::size_t k = 0;
@@ -120,7 +148,7 @@
                     }
                     ++k;
                 }
-            }
+            }*/
         }
     };
 
@@ -183,16 +211,39 @@
         template<typename BufferMem>
         static void unpack(BufferMem& m)
         {
-<<<<<<< HEAD
+            auto policy = std::launch::async;
+            std::vector<std::future<void>> futures(m.m_recv_futures.size());
             std::vector<cudaStream_t> streams(m.m_recv_futures.size());
-=======
-            auto policy = std::launch::async;
-            std::vector<std::futures<void>> futures(m.recv_futures.size());
-            std::vector<cudaStream_t> streams(m.recv_futures.size());
->>>>>>> 3054bcf5
-            for (auto& x : streams) 
+            std::vector<std::size_t> index_list(m.m_recv_futures.size());
+            std::size_t i = 0;
+            for (auto& x : streams)
+            {
                 cudaStreamCreate(&x);
-            unsigned int completed = 0;
+                index_list[i] = i;
+                ++i;
+            }
+            std::size_t size = index_list.size();
+            while(size>0u)
+            {
+                for (std::size_t j = 0; j < size; ++j)
+                {
+                    const auto k = index_list[j];
+                    if (m.m_recv_futures[k].test())
+                    {
+                        if (j < --size)
+                            index_list[j--] = index_list[size];
+                        futures[k] = std::async(
+                            policy,
+                            [k](BufferMem& m, cudaStream_t& s){
+                                for (const auto& fb : *m.m_recv_hooks[k].second)
+                                    fb.call_back(m.m_recv_hooks[k].first + fb.offset, *fb.index_container, (void*)(&s)); // (void*)0);
+                            }, 
+                            std::ref(m), std::ref(streams[k]));
+                    }
+                }
+            }
+
+            /*unsigned int completed = 0;
             while(completed < m.m_recv_futures.size())
             {
                 std::size_t k = 0;
@@ -215,7 +266,7 @@
                     }
                     ++k;
                 }
-            }
+            }*/
             int k = 0;
             for (auto& x : streams) 
             {
