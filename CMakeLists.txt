--- conflicted
+++ resolved
@@ -2,18 +2,6 @@
 
 project(GHEX VERSION 0.1 LANGUAGES CXX)
 if(USE_GPU)
-<<<<<<< HEAD
-   if (USE_HIP)
-    find_package(HIP REQUIRED)
-    enable_language(HIP)
-   else()
-    set(CMAKE_CUDA_FLAGS "" CACHE STRING "")
-    string(APPEND CMAKE_CUDA_FLAGS " --cudart shared --expt-relaxed-constexpr")
-    enable_language(CUDA)
-    set(CMAKE_CUDA_STANDARD 14)
-    set(CMAKE_CUDA_EXTENSIONS OFF)
-   endif()
-=======
     set(GHEX_GPU_TYPE "AUTO" CACHE STRING "Choose the GPU type: AMD | NVIDIA | AUTO (environment-based)")
     # Set the possible values of GPU type for cmake-gui
     set_property(CACHE GHEX_GPU_TYPE PROPERTY STRINGS "AMD" "NVIDIA" "AUTO")
@@ -39,7 +27,6 @@
     endif()
 else()
     set(ghex_gpu_mode "none")
->>>>>>> 8eacf95a
 endif()
 include(GNUInstallDirs)
 
@@ -265,7 +252,6 @@
     endif()
 endif()
 
-<<<<<<< HEAD
 if (GHEX_BUILD_PYTHON_BINDINGS)
     include(FindPythonModule)
 
@@ -326,9 +312,6 @@
     endif()
 endif()
 
-include(GNUInstallDirs)
-=======
->>>>>>> 8eacf95a
 install(TARGETS ghexlib EXPORT GHEX-targets LIBRARY DESTINATION ${CMAKE_INSTALL_LIBDIR} ARCHIVE DESTINATION ${CMAKE_INSTALL_LIBDIR})
 install(EXPORT GHEX-targets
   FILE GHEX-targets.cmake
