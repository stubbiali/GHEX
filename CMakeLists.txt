cmake_minimum_required(VERSION 3.14.5)

project(GHEX VERSION 0.1 LANGUAGES CXX)
if(USE_GPU)
    set(CMAKE_CUDA_FLAGS "" CACHE STRING "")
    string(APPEND CMAKE_CUDA_FLAGS " --cudart shared --expt-relaxed-constexpr")
    enable_language(CUDA)
    set(CMAKE_CUDA_STANDARD 14)
    set(CMAKE_CUDA_EXTENSIONS OFF)
endif()

cmake_policy(SET CMP0048 NEW)

set(USE_GPU "OFF" CACHE BOOL "use cuda")
set(USE_HYBRID_TESTS "ON" CACHE BOOL "run gpu+cpu tests")

set(CMAKE_CXX_STANDARD 14)
set(CMAKE_CXX_EXTENSIONS OFF)
set(CMAKE_CXX_FLAGS "-Wall -Wextra -Wpedantic -Wno-unknown-pragmas")

set(default_build_type "Debug")
if(NOT CMAKE_BUILD_TYPE AND NOT CMAKE_CONFIGURATION_TYPES)
    message(STATUS "Setting build type to '${default_build_type}' as none was specified.")
    set(CMAKE_BUILD_TYPE "${default_build_type}" CACHE STRING "Choose the type of build." FORCE)
    # Set the possible values of build type for cmake-gui
    set_property(CACHE CMAKE_BUILD_TYPE PROPERTY STRINGS "Debug" "Release" "MinSizeRel" "RelWithDebInfo")
endif()

set(GHEX_MODULE_PATH "${CMAKE_CURRENT_LIST_DIR}/cmake")
list(APPEND CMAKE_MODULE_PATH "${GHEX_MODULE_PATH}")

find_package(MPI REQUIRED)
find_package(Boost REQUIRED)
find_library(LIBRT rt REQUIRED)

set(_required_gridtools_version "2.0.0")
if(NOT _gridtools_already_fetched)
    find_package(GridTools ${_required_gridtools_version})
endif()
if(NOT GridTools_FOUND)
    set(_gridtools_repository "https://github.com/GridTools/gridtools.git")
    set(_gridtools_tag        "v${_required_gridtools_version}")
    if(NOT _gridtools_already_fetched)
        message(STATUS "Fetching GridTools tag ${_gridtools_tag} from ${_gridtools_repository}")
    endif()
    include(FetchContent)
    FetchContent_Declare(
        gridtools
        GIT_REPOSITORY ${_gridtools_repository}
        GIT_TAG        ${_gridtools_tag}
    )
    FetchContent_MakeAvailable(gridtools)
    set(_gridtools_already_fetched ON CACHE INTERNAL "")
endif()

set(GHEX_USE_UCP OFF CACHE BOOL "Set to true to use UCP library")
if (GHEX_USE_UCP)
    find_package(UCP REQUIRED)
endif()

set(GHEX_USE_PMIX OFF CACHE BOOL "Set to true to use PMIx process management")
if (GHEX_USE_PMIX)
    find_package(PMIx REQUIRED)
endif()

set(GHEX_USE_XPMEM OFF CACHE BOOL "Set to true to use xpmem shared memory")
if (GHEX_USE_XPMEM)
    find_package(XPMEM REQUIRED)
endif()

set(GHEX_SKIP_MPICXX OFF CACHE BOOL "True if your compiler wrapper includes MPI already (as CRAY PE for instance)")
if (GHEX_SKIP_MPICXX)
    set(MPI_CXX_SKIP_MPICXX ON)
else()
    set(MPI_CXX_SKIP_MPICXX OFF)
endif()

set(GHEX_ENABLE_ATLAS_BINDINGS OFF CACHE BOOL "Set to true to build with Atlas bindings")
if (GHEX_ENABLE_ATLAS_BINDINGS)
    find_package(eckit REQUIRED HINTS ${eckit_DIR})
    find_package(Atlas REQUIRED HINTS ${Atlas_DIR})
    # Temporary workaround to fix missing dependency in Atlas target: eckit
    target_link_libraries(atlas INTERFACE eckit)
endif()

set(GHEX_BUILD_TESTS OFF CACHE BOOL "True if tests shall be built")
set(GHEX_BUILD_BENCHMARKS OFF CACHE BOOL "True if benchmarks shall be built")
set(GHEX_BUILD_FORTRAN OFF CACHE BOOL "True if FORTRAN bindings shall be built")

add_library(ghexlib INTERFACE)
add_library(GHEX::ghexlib ALIAS ghexlib)
target_include_directories(ghexlib INTERFACE
    $<BUILD_INTERFACE:${CMAKE_CURRENT_SOURCE_DIR}/include>
    $<INSTALL_INTERFACE:include>
    )
target_link_libraries(ghexlib INTERFACE GridTools::gridtools MPI::MPI_CXX)
if (GHEX_USE_UCP)
    target_link_libraries(ghexlib INTERFACE UCP::libucp)
    if (GHEX_USE_PMIX)
        target_link_libraries(ghexlib INTERFACE PMIx::libpmix)
    endif()
endif()
if (GHEX_USE_XPMEM)
    target_link_libraries(ghexlib INTERFACE XPMEM::libxpmem)
endif()
if (GHEX_ENABLE_ATLAS_BINDINGS)
    target_link_libraries(ghexlib INTERFACE atlas)
endif()
target_link_libraries(ghexlib INTERFACE ${LIBRT})

target_compile_features(ghexlib INTERFACE cxx_std_14)

# Define this macro to use optimizations for same type fields
# Improves performance for gpu, but only when solely same field types are passed to an exhange
set(GHEX_COMM_OBJ_U_PACK OFF CACHE BOOL "Set to true to use optimizations for same type fields (gpus only)")
if (GHEX_COMM_OBJ_U_PACK)
    target_compile_definitions(ghexlib INTERFACE GHEX_COMM_OBJ_USE_U)
endif()

# Define this macro for fat callbacks
# Description: Fat callbacks take advantage of the capability of the underlying communicator to
#   receive messages with a callback function. This callback function is then used to unpack data.
#   A similar mechanism is used otherwise - but implemented within this class independently of the
#   communicator.
# Note: May not yet work optimally with the current ucx implementation because the ucx receive
#   worker will be locked for the entire duration of the callback execution which may lead to
#   performance issues.
# TODO: Performance tests are needed to determine which option is better.
set(GHEX_COMM_OBJ_FAT_CALLBACKS OFF CACHE BOOL "Use communicator to execute callbacks instead off comm object")
if (GHEX_COMM_OBJ_FAT_CALLBACKS)
    target_compile_definitions(ghexlib INTERFACE GHEX_COMM_OBJ_USE_FAT_CALLBACKS)
endif()

set(GHEX_USE_XPMEM_ACCESS_GUARD OFF CACHE BOOL "Use xpmem to synchronize rma access")
if (GHEX_USE_XPMEM_ACCESS_GUARD)
    target_compile_definitions(ghexlib INTERFACE GHEX_USE_XPMEM_ACCESS_GUARD)
endif()

# Enable adding of tests etc
enable_testing()

# Enable CDash dashboard testing integration
include(CTest)

if (GHEX_BUILD_TESTS OR GHEX_BUILD_BENCHMARKS)
    include(FetchContent)
    FetchContent_Declare(
        googletest
        GIT_REPOSITORY https://github.com/google/googletest.git
        GIT_TAG        release-1.10.0
    )
    FetchContent_GetProperties(googletest)
    if(NOT googletest_POPULATED)
        FetchContent_Populate(googletest)
        add_subdirectory(${googletest_SOURCE_DIR} ${googletest_BINARY_DIR} EXCLUDE_FROM_ALL)
        # https://github.com/google/googletest/issues/2429
        add_library(GTest::gtest ALIAS gtest)
    endif()

    if (GHEX_BUILD_TESTS)
        add_library(gtest_main_mt ./utils/gtest_main.cpp)
        target_link_libraries(gtest_main_mt GTest::gtest ghexlib)

        if (GHEX_USE_UCP)
            add_library(gtest_main_ucx ./utils/gtest_main_ucx.cpp)
            target_link_libraries(gtest_main_ucx GTest::gtest ghexlib)
        endif()

        add_subdirectory(tests)
    endif()

    if (GHEX_BUILD_BENCHMARKS)
        add_library(gtest_main_bench ./utils/gtest_main_bench.cpp)
        target_link_libraries(gtest_main_bench GTest::gtest ghexlib)

        add_library(gtest_main_bench_mt ./utils/gtest_main_bench.cpp)
        target_compile_definitions(gtest_main_bench_mt PRIVATE GHEX_BENCHMARKS_USE_MULTI_THREADED_MPI)
        target_link_libraries(gtest_main_bench_mt GTest::gtest ghexlib)

        add_subdirectory(benchmarks)
    endif()

    if (GHEX_ENABLE_ATLAS_BINDINGS)
        add_library(gtest_main_atlas ./utils/gtest_main_atlas.cpp)
        target_link_libraries(gtest_main_atlas GTest::gtest ghexlib)

        add_library(gtest_main_bench_atlas ./utils/gtest_main_bench_atlas.cpp)
        target_link_libraries(gtest_main_bench_atlas GTest::gtest ghexlib)
    endif()
endif()

if (GHEX_BUILD_FORTRAN)
<<<<<<< HEAD
    add_subdirectory(bindings)
=======
   add_subdirectory(bindings)
>>>>>>> 5b81d6f7
endif()

include(GNUInstallDirs)
install(TARGETS ghexlib EXPORT GHEX-targets LIBRARY DESTINATION ${CMAKE_INSTALL_LIBDIR} ARCHIVE DESTINATION ${CMAKE_INSTALL_LIBDIR})
install(EXPORT GHEX-targets
  FILE GHEX-targets.cmake
  NAMESPACE GHEX::
  DESTINATION ${CMAKE_INSTALL_LIBDIR}/cmake
  )
install(DIRECTORY include/ DESTINATION ${CMAKE_INSTALL_INCLUDEDIR})

include(CMakePackageConfigHelpers)
configure_package_config_file(cmake/GHEXConfig.cmake.in ${CMAKE_CURRENT_BINARY_DIR}/GHEXConfig.cmake
                              INSTALL_DESTINATION ${CMAKE_INSTALL_LIBDIR}/cmake)
write_basic_package_version_file(GHEXConfigVersion.cmake VERSION ${PROJECT_VERSION} COMPATIBILITY SameMajorVersion)
install(
    FILES
        ${CMAKE_CURRENT_BINARY_DIR}/GHEXConfig.cmake
        ${CMAKE_CURRENT_BINARY_DIR}/GHEXConfigVersion.cmake
        ${CMAKE_CURRENT_LIST_DIR}/cmake/FindUCP.cmake
        ${CMAKE_CURRENT_LIST_DIR}/cmake/FindPMIx.cmake
        ${CMAKE_CURRENT_LIST_DIR}/cmake/FindXPMEM.cmake
    DESTINATION
        ${CMAKE_INSTALL_LIBDIR}/cmake)<|MERGE_RESOLUTION|>--- conflicted
+++ resolved
@@ -190,11 +190,7 @@
 endif()
 
 if (GHEX_BUILD_FORTRAN)
-<<<<<<< HEAD
-    add_subdirectory(bindings)
-=======
    add_subdirectory(bindings)
->>>>>>> 5b81d6f7
 endif()
 
 include(GNUInstallDirs)
