﻿/*
 * GridTools
 *
 * Copyright (c) 2014-2020, ETH Zurich
 * All rights reserved.
 *
 * Please, refer to the LICENSE file in the root directory.
 * SPDX-License-Identifier: BSD-3-Clause
 *
 */
#include <vector>

#include <gtest/gtest.h>

#ifdef GHEX_ATLAS_GT_STORAGE_CPU_BACKEND_KFIRST
#include <gridtools/storage/cpu_kfirst.hpp>
#endif
#ifdef GHEX_ATLAS_GT_STORAGE_CPU_BACKEND_IFIRST
#include <gridtools/storage/cpu_ifirst.hpp>
#endif
#ifdef __CUDACC__
#include <gridtools/storage/gpu.hpp>
#endif

#include <atlas/grid.h>
#include <atlas/mesh.h>
#include <atlas/meshgenerator.h>
#include <atlas/functionspace.h>
#include <atlas/field.h>
#include <atlas/array.h>

#ifndef GHEX_TEST_USE_UCX
#include <ghex/transport_layer/mpi/context.hpp>
#else
#include <ghex/transport_layer/ucx/context.hpp>
#endif
#include <ghex/unstructured/grid.hpp>
#include <ghex/unstructured/pattern.hpp>
#include <ghex/glue/atlas/field.hpp>
#include <ghex/glue/atlas/atlas_user_concepts.hpp>
#include <ghex/arch_list.hpp>
#include <ghex/communication_object_2.hpp>

#include <ghex/common/defs.hpp>
#ifdef GHEX_CUDACC
#include <gridtools/common/cuda_util.hpp>
#include <ghex/common/cuda_runtime.hpp>
#endif

#ifndef GHEX_TEST_USE_UCX
using transport = gridtools::ghex::tl::mpi_tag;
#else
using transport = gridtools::ghex::tl::ucx_tag;
#endif
using context_type = gridtools::ghex::tl::context<transport>;


TEST(atlas_integration, halo_exchange) {

    using domain_id_t = int;
    using domain_descriptor_t = gridtools::ghex::atlas_domain_descriptor<domain_id_t>;
    using grid_type = gridtools::ghex::unstructured::grid;
    using storage_traits_cpu = gridtools::storage::cpu_kfirst;
    using function_space_t = atlas::functionspace::NodeColumns;
    using cpu_data_descriptor_t = gridtools::ghex::atlas_data_descriptor<gridtools::ghex::cpu, domain_id_t, int, storage_traits_cpu, function_space_t>;

    auto context_ptr = gridtools::ghex::tl::context_factory<transport>::create(MPI_COMM_WORLD);
    auto& context = *context_ptr;
    int rank = context.rank();

    // Global octahedral Gaussian grid
    atlas::StructuredGrid grid("O256");

    // Generate mesh
    atlas::StructuredMeshGenerator meshgenerator;
    atlas::Mesh mesh = meshgenerator.generate(grid);

    // Number of vertical levels
    std::size_t nb_levels = 10;

    // Generate functionspace associated to the mesh
    atlas::functionspace::NodeColumns fs_nodes(mesh, atlas::option::levels(nb_levels) | atlas::option::halo(1));

    // Instantiate domain descriptor
    std::vector<domain_descriptor_t> local_domains{};
    domain_descriptor_t d{rank,
                          mesh.nodes().partition(),
                          mesh.nodes().remote_index(),
                          nb_levels};
    local_domains.push_back(d);

    // Instantiate halo generator
    gridtools::ghex::atlas_halo_generator<int> hg{};

    // Instantiate recv domain ids generator
    gridtools::ghex::atlas_recv_domain_ids_gen<int> rdig{};

    // Make patterns
    auto patterns = gridtools::ghex::make_pattern<grid_type>(context, hg, rdig, local_domains);

    // Make communication object
    auto co = gridtools::ghex::make_communication_object<decltype(patterns)>(context.get_communicator());

    // Fields creation and initialization
    auto atlas_field_1 = fs_nodes.createField<int>(atlas::option::name("atlas_field_1"));
    auto GHEX_field_1 = gridtools::ghex::atlas::make_field<int, storage_traits_cpu>(fs_nodes, 1); // 1 component / scalar field
    {
        auto atlas_field_1_data = atlas::array::make_view<int, 2>(atlas_field_1);
        auto GHEX_field_1_data = GHEX_field_1.host_view();
        for (auto node = 0; node < fs_nodes.nb_nodes(); ++node) {
            for (auto level = 0; level < fs_nodes.levels(); ++level) {
                auto value = (rank << 15) + (node << 7) + level;
                atlas_field_1_data(node, level) = value;
                GHEX_field_1_data(node, level, 0) = value; // TO DO: hard-coded 3d view. Should be more flexible
            }
        }
    }

    // GHEX target view
    auto GHEX_field_1_target_data = GHEX_field_1.target_view();

    // Instantiate data descriptor
    cpu_data_descriptor_t data_1{local_domains.front(), GHEX_field_1_target_data, GHEX_field_1.components()};

    // Atlas halo exchange (reference values)
    fs_nodes.haloExchange(atlas_field_1);

    // GHEX halo exchange
    auto h = co.exchange(patterns(data_1));
    h.wait();

    // test for correctness
    {
        auto atlas_field_1_data = atlas::array::make_view<const int, 2>(atlas_field_1);
        auto GHEX_field_1_data = GHEX_field_1.const_host_view();
        for (auto node = 0; node < fs_nodes.nb_nodes(); ++node) {
            for (auto level = 0; level < fs_nodes.levels(); ++level) {
                EXPECT_TRUE(GHEX_field_1_data(node, level, 0) == atlas_field_1_data(node, level)); // TO DO: hard-coded 3d view. Should be more flexible
            }
        }
    }

<<<<<<< HEAD
#ifdef __CUDACC__

    using storage_traits_gpu = gridtools::storage::gpu;

=======
#ifdef GHEX_CUDACC
>>>>>>> 30a782de
    // Additional data descriptor type for GPU
    using gpu_data_descriptor_t = gridtools::ghex::atlas_data_descriptor<gridtools::ghex::gpu, domain_id_t, int, storage_traits_gpu, function_space_t>;

    // Additional field for GPU halo exchange
    auto GHEX_field_1_gpu = gridtools::ghex::atlas::make_field<int, storage_traits_gpu>(fs_nodes, 1); // 1 component / scalar field
    {
        auto GHEX_field_1_gpu_data = GHEX_field_1_gpu.host_view();
        for (auto node = 0; node < fs_nodes.nb_nodes(); ++node) {
            for (auto level = 0; level < fs_nodes.levels(); ++level) {
                auto value = (rank << 15) + (node << 7) + level;
                GHEX_field_1_gpu_data(node, level, 0) = value; // TO DO: hard-coded 3d view. Should be more flexible
            }
        }
    }

    // GHEX target view
    auto GHEX_field_1_gpu_target_data = GHEX_field_1_gpu.target_view();

    // Additional data descriptor for GPU halo exchange
    gpu_data_descriptor_t data_1_gpu{local_domains.front(), 0, GHEX_field_1_gpu_target_data, GHEX_field_1_gpu.components()};

    // GHEX halo exchange on GPU
    auto h_gpu = co.exchange(patterns(data_1_gpu));
    h_gpu.wait();

    // Test for correctness
    {
        auto atlas_field_1_data = atlas::array::make_view<const int, 2>(atlas_field_1);
        auto GHEX_field_1_gpu_data = GHEX_field_1_gpu.const_host_view();
        for (auto node = 0; node < fs_nodes.nb_nodes(); ++node) {
            for (auto level = 0; level < fs_nodes.levels(); ++level) {
                EXPECT_TRUE(GHEX_field_1_gpu_data(node, level, 0) == atlas_field_1_data(node, level));
            }
        }
    }

#endif

}


/* TO DO: test temporarily disabled, enable again once first is ok
TEST(atlas_integration, halo_exchange_multiple_patterns) {

    using domain_id_t = int;
    using domain_descriptor_t = gridtools::ghex::atlas_domain_descriptor<domain_id_t>;
    using grid_type = gridtools::ghex::unstructured::grid;
    using cpu_int_data_descriptor_t = gridtools::ghex::atlas_data_descriptor<gridtools::ghex::cpu, domain_id_t, int>;
    using cpu_double_data_descriptor_t = gridtools::ghex::atlas_data_descriptor<gridtools::ghex::cpu, domain_id_t, double>;

    auto context_ptr = gridtools::ghex::tl::context_factory<transport>::create(MPI_COMM_WORLD);
    auto& context = *context_ptr;
    int rank = context.rank();

    // Global octahedral Gaussian grid
    atlas::StructuredGrid grid("O256");

    // Generate mesh
    atlas::StructuredMeshGenerator meshgenerator;
    atlas::Mesh mesh = meshgenerator.generate(grid);

    // Number of vertical levels
    std::size_t nb_levels = 10;

    // Generate functionspace associated to the mesh with halo size = 1
    atlas::functionspace::NodeColumns fs_nodes_1(mesh, atlas::option::levels(nb_levels) | atlas::option::halo(1));

    // Instantiate domain descriptor (halo size = 1)
    std::vector<domain_descriptor_t> local_domains_1{};
    domain_descriptor_t d_1{rank,
                            mesh.nodes().partition(),
                            mesh.nodes().remote_index(),
                            nb_levels};
    local_domains_1.push_back(d_1);

    // Generate functionspace associated to the mesh with halo size = 2
    atlas::functionspace::NodeColumns fs_nodes_2(mesh, atlas::option::levels(nb_levels) | atlas::option::halo(2));

    // Instantiate domain descriptor (halo size = 1)
    std::vector<domain_descriptor_t> local_domains_2{};
    domain_descriptor_t d_2{rank,
                            mesh.nodes().partition(),
                            mesh.nodes().remote_index(),
                            nb_levels};
    local_domains_2.push_back(d_2);

    // Instantate halo generator
    gridtools::ghex::atlas_halo_generator<int> hg{};

    // Instantiate recv domain ids generator
    gridtools::ghex::atlas_recv_domain_ids_gen<int> rdig{};

    // Make patterns
    auto patterns_1 = gridtools::ghex::make_pattern<grid_type>(context, hg, rdig, local_domains_1);
    auto patterns_2 = gridtools::ghex::make_pattern<grid_type>(context, hg, rdig, local_domains_2);

    // Make communication object
    auto co = gridtools::ghex::make_communication_object<decltype(patterns_1)>(context.get_communicator());

    // Fields creation and initialization
    atlas::FieldSet fields_1, fields_2;
    fields_1.add(fs_nodes_1.createField<int>(atlas::option::name("serial_field_1")));
    fields_1.add(fs_nodes_1.createField<int>(atlas::option::name("multi_field_1")));
    fields_2.add(fs_nodes_2.createField<double>(atlas::option::name("serial_field_2")));
    fields_2.add(fs_nodes_2.createField<double>(atlas::option::name("multi_field_2")));
    auto serial_field_1_data = atlas::array::make_view<int, 2>(fields_1["serial_field_1"]);
    auto multi_field_1_data = atlas::array::make_view<int, 2>(fields_1["multi_field_1"]);
    auto serial_field_2_data = atlas::array::make_view<double, 2>(fields_2["serial_field_2"]);
    auto multi_field_2_data = atlas::array::make_view<double, 2>(fields_2["multi_field_2"]);
    for (auto node = 0; node < fs_nodes_1.nb_nodes(); ++node) {
        for (auto level = 0; level < fs_nodes_1.levels(); ++level) {
            auto value = (rank << 15) + (node << 7) + level;
            serial_field_1_data(node, level) = value;
            multi_field_1_data(node, level) = value;
        }
    }
    for (auto node = 0; node < fs_nodes_2.nb_nodes(); ++node) {
        for (auto level = 0; level < fs_nodes_2.levels(); ++level) {
            auto value = ((rank << 15) + (node << 7) + level) * 0.5;
            serial_field_2_data(node, level) = value;
            multi_field_2_data(node, level) = value;
        }
    }

    // Instantiate data descriptors
    cpu_int_data_descriptor_t serial_data_1{local_domains_1.front(), fields_1["serial_field_1"]};
    cpu_int_data_descriptor_t multi_data_1{local_domains_1.front(), fields_1["multi_field_1"]};
    cpu_double_data_descriptor_t serial_data_2{local_domains_2.front(), fields_2["serial_field_2"]};
    cpu_double_data_descriptor_t multi_data_2{local_domains_2.front(), fields_2["multi_field_2"]};

    // Serial halo exchange
    auto h_s1 = co.exchange(patterns_1(serial_data_1));
    h_s1.wait();
    auto h_s2 = co.exchange(patterns_2(serial_data_2));
    h_s2.wait();

    // Multiple halo exchange
    auto h_m = co.exchange(patterns_1(multi_data_1), patterns_2(multi_data_2));
    h_m.wait();

    // Test for correctness
    for (auto node = 0; node < fs_nodes_1.nb_nodes(); ++node) {
        for (auto level = 0; level < fs_nodes_1.levels(); ++level) {
            EXPECT_TRUE(serial_field_1_data(node, level) == multi_field_1_data(node, level));
        }
    }
    for (auto node = 0; node < fs_nodes_2.nb_nodes(); ++node) {
        for (auto level = 0; level < fs_nodes_2.levels(); ++level) {
            EXPECT_TRUE(serial_field_2_data(node, level) == multi_field_2_data(node, level));
        }
    }

#ifdef GHEX_CUDACC
    // Additional data descriptor types for GPU
    using gpu_int_data_descriptor_t = gridtools::ghex::atlas_data_descriptor<gridtools::ghex::gpu, domain_id_t, int>;
    using gpu_double_data_descriptor_t = gridtools::ghex::atlas_data_descriptor<gridtools::ghex::gpu, domain_id_t, double>;

    // Additional fields for GPU halo exchange
    fields_1.add(fs_nodes_1.createField<int>(atlas::option::name("gpu_multi_field_1")));
    fields_2.add(fs_nodes_2.createField<double>(atlas::option::name("gpu_multi_field_2")));
    auto gpu_multi_field_1_data = atlas::array::make_host_view<int, 2>(fields_1["gpu_multi_field_1"]);
    auto gpu_multi_field_2_data = atlas::array::make_host_view<double, 2>(fields_2["gpu_multi_field_2"]);
    for (auto node = 0; node < fs_nodes_1.nb_nodes(); ++node) {
        for (auto level = 0; level < fs_nodes_1.levels(); ++level) {
            auto value = (rank << 15) + (node << 7) + level;
            gpu_multi_field_1_data(node, level) = value;
        }
    }
    for (auto node = 0; node < fs_nodes_2.nb_nodes(); ++node) {
        for (auto level = 0; level < fs_nodes_2.levels(); ++level) {
            auto value = ((rank << 15) + (node << 7) + level) * 0.5;
            gpu_multi_field_2_data(node, level) = value;
        }
    }
    fields_1["gpu_multi_field_1"].cloneToDevice();
    fields_2["gpu_multi_field_2"].cloneToDevice();

    // Additional data descriptors for GPU halo exchange
    gpu_int_data_descriptor_t gpu_multi_data_1{local_domains_1.front(), 0, fields_1["gpu_multi_field_1"]};
    gpu_double_data_descriptor_t gpu_multi_data_2{local_domains_2.front(), 0, fields_2["gpu_multi_field_2"]};

    // Multiple halo exchange on the GPU
    auto h_m_gpu = co.exchange(patterns_1(gpu_multi_data_1), patterns_2(gpu_multi_data_2));
    h_m_gpu.wait();

    // Test for correctness
    fields_1["gpu_multi_field_1"].cloneFromDevice();
    fields_2["gpu_multi_field_2"].cloneFromDevice();
    fields_1["gpu_multi_field_1"].reactivateHostWriteViews();
    fields_2["gpu_multi_field_2"].reactivateHostWriteViews();
    for (auto node = 0; node < fs_nodes_1.nb_nodes(); ++node) {
        for (auto level = 0; level < fs_nodes_1.levels(); ++level) {
            EXPECT_TRUE(serial_field_1_data(node, level) == gpu_multi_field_1_data(node, level));
        }
    }
    for (auto node = 0; node < fs_nodes_2.nb_nodes(); ++node) {
        for (auto level = 0; level < fs_nodes_2.levels(); ++level) {
            EXPECT_TRUE(serial_field_2_data(node, level) == gpu_multi_field_2_data(node, level));
        }
    }
#endif

}
*/<|MERGE_RESOLUTION|>--- conflicted
+++ resolved
@@ -140,14 +140,10 @@
         }
     }
 
-<<<<<<< HEAD
-#ifdef __CUDACC__
+#ifdef GHEX_CUDACC
 
     using storage_traits_gpu = gridtools::storage::gpu;
 
-=======
-#ifdef GHEX_CUDACC
->>>>>>> 30a782de
     // Additional data descriptor type for GPU
     using gpu_data_descriptor_t = gridtools::ghex::atlas_data_descriptor<gridtools::ghex::gpu, domain_id_t, int, storage_traits_gpu, function_space_t>;
 
