--- conflicted
+++ resolved
@@ -237,15 +237,11 @@
     // general exchange
     // ================
     auto co = make_communication_object<Pattern>(comm);
-<<<<<<< HEAD
-#ifdef GHEX_CUDACC
-=======
 
     // classical
     // ---------
 
-#ifdef __CUDACC__
->>>>>>> b8785761
+#ifdef GHEX_CUDACC
     if (thread_id == 0)
         co.exchange(pattern(field)).wait();
     else
@@ -273,7 +269,7 @@
     // using stages
     // ------------
 
-#ifdef __CUDACC__
+#ifdef GHEX_CUDACC
     if (thread_id == 0)
     {
         co.exchange(spattern[0]->operator()(field)).wait();
@@ -290,7 +286,7 @@
 #endif
 
     // check field
-#ifdef __CUDACC__
+#ifdef GHEX_CUDACC
     if (thread_id != 0)
         raw_field.clone_to_host();
 #endif
@@ -298,7 +294,7 @@
 
     // reset field
     reset(field);
-#ifdef __CUDACC__
+#ifdef GHEX_CUDACC
     if (thread_id != 0)
         raw_field.clone_to_device();
 #endif
@@ -308,15 +304,11 @@
 
     // bulk exchange (rma)
     // ===================
-<<<<<<< HEAD
-#ifdef GHEX_CUDACC
-=======
 
     // classical
     // ---------
 
-#ifdef __CUDACC__
->>>>>>> b8785761
+#ifdef GHEX_CUDACC
     auto bco = bulk_communication_object<structured::rma_range_generator, Pattern, decltype(field), decltype(field_gpu)>(co);
     if (thread_id == 0)
         bco.add_field(pattern(field));
@@ -339,7 +331,7 @@
 
     // reset field
     reset(field);
-#ifdef __CUDACC__
+#ifdef GHEX_CUDACC
     if (thread_id != 0)
         raw_field.clone_to_device();
 #endif
@@ -349,7 +341,7 @@
     // using stages
     // ------------
 
-#ifdef __CUDACC__
+#ifdef GHEX_CUDACC
     auto bco_x = bulk_communication_object<structured::rma_range_generator, Pattern, decltype(field), decltype(field_gpu)>(co);
     auto bco_y = bulk_communication_object<structured::rma_range_generator, Pattern, decltype(field), decltype(field_gpu)>(co);
     if (thread_id == 0)
@@ -375,7 +367,7 @@
     gbco_y.exchange().wait();
 
     // check field
-#ifdef __CUDACC__
+#ifdef GHEX_CUDACC
     if (thread_id != 0)
         raw_field.clone_to_host();
 #endif
@@ -402,15 +394,11 @@
     // general exchange
     // ================
     auto co = make_communication_object<Pattern>(comm);
-<<<<<<< HEAD
-#ifdef GHEX_CUDACC
-=======
 
     // classical
     // ---------
 
-#ifdef __CUDACC__
->>>>>>> b8785761
+#ifdef GHEX_CUDACC
     co.exchange(pattern(field_a), pattern(field_b_gpu)).wait();
 #else
     co.exchange(pattern(field_a), pattern(field_b)).wait();
@@ -435,7 +423,7 @@
     // using stages
     // ------------
 
-#ifdef __CUDACC__
+#ifdef GHEX_CUDACC
     co.exchange(spattern[0]->operator()(field_a), spattern[0]->operator()(field_b_gpu)).wait();
     co.exchange(spattern[1]->operator()(field_a), spattern[1]->operator()(field_b_gpu)).wait();
 #else
@@ -444,7 +432,7 @@
 #endif
 
     // check fields
-#ifdef __CUDACC__
+#ifdef GHEX_CUDACC
     raw_field_b.clone_to_host();
 #endif
     res = res && check(field_a, dims);
@@ -453,7 +441,7 @@
     // reset fields
     reset(field_a);
     reset(field_b);
-#ifdef __CUDACC__
+#ifdef GHEX_CUDACC
     raw_field_b.clone_to_device();
 #endif
 
@@ -461,15 +449,11 @@
 
     // bulk exchange (rma)
     // ===================
-<<<<<<< HEAD
-#ifdef GHEX_CUDACC
-=======
     
     // classical
     // ---------
     
-#ifdef __CUDACC__
->>>>>>> b8785761
+#ifdef GHEX_CUDACC
     auto bco = bulk_communication_object<structured::rma_range_generator, Pattern, decltype(field_a), decltype(field_b_gpu)>(co);
     bco.add_field(pattern(field_a));
     bco.add_field(pattern(field_b_gpu));
@@ -492,7 +476,7 @@
     // reset fields
     reset(field_a);
     reset(field_b);
-#ifdef __CUDACC__
+#ifdef GHEX_CUDACC
     raw_field_b.clone_to_device();
 #endif
 
@@ -501,7 +485,7 @@
     // using stages
     // ------------
 
-#ifdef __CUDACC__
+#ifdef GHEX_CUDACC
     auto bco_x = bulk_communication_object<structured::rma_range_generator, Pattern, decltype(field_a), decltype(field_b_gpu)>(co);
     bco_x.add_field(spattern[0]->operator()(field_a));
     bco_x.add_field(spattern[0]->operator()(field_b_gpu));
@@ -523,7 +507,7 @@
     bco_y.exchange().wait();
 
     // check fields
-#ifdef __CUDACC__
+#ifdef GHEX_CUDACC
     raw_field_b.clone_to_host();
 #endif
     res = res && check(field_a, dims);
