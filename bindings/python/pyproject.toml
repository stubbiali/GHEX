--- conflicted
+++ resolved
@@ -49,11 +49,8 @@
 GHEX_GPU_TYPE = { env = "GHEX_GPU_TYPE", default = "AUTO" }
 CMAKE_CUDA_ARCHITECTURES = { env = "GHEX_GPU_ARCH", default = "60;70;75" }
 CMAKE_HIP_ARCHITECTURES = { env = "GHEX_GPU_ARCH", default = "gfx900;gfx906" }
-<<<<<<< HEAD
 AMDGPU_TARGETS = { env = "GHEX_GPU_ARCH", default = "gfx900;gfx906" }
-=======
 GHEX_TRANSPORT_BACKEND = { env = "GHEX_TRANSPORT_BACKEND", default = "MPI" }
->>>>>>> 45b3c889
 
 [tool.black]
 exclude = '''
