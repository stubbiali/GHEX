--- conflicted
+++ resolved
@@ -23,17 +23,11 @@
 #include <vector>
 
 #ifndef GHEX_TEST_USE_UCX
-#include <ghex/threads/std_thread/primitives.hpp>
 #include <ghex/transport_layer/mpi/context.hpp>
 using transport = gridtools::ghex::tl::mpi_tag;
 #else
-#include <ghex/threads/pthread/primitives.hpp>
 #include <ghex/transport_layer/ucx/context.hpp>
 using transport = gridtools::ghex::tl::ucx_tag;
-<<<<<<< HEAD
-using threading = gridtools::ghex::threads::pthread::primitives;
-=======
->>>>>>> 07890964
 #endif
 
 #include <ghex/bulk_communication_object.hpp>
@@ -88,11 +82,6 @@
     const std::array<int,3> g_first;
     const std::array<int,3> g_last;
     const std::array<int,3> offset;
-<<<<<<< HEAD
-=======
-    const std::array<int,3> local_ext_buffer;
-
->>>>>>> 07890964
     std::array<int,6> halos;
     const std::array<int,3> local_ext_buffer;
     halo_generator_type halo_gen;
@@ -147,14 +136,6 @@
     , comm{ context.get_serial_communicator() }
     , timer_vec(num_threads)
     {
-<<<<<<< HEAD
-=======
-        // compute decomposition
-        int pz = comm.rank() / (pd[0]*pd[1]);
-        int py = (comm.rank() - pz*pd[0]*pd[1]) / pd[0];
-        int px = comm.rank() - pz*pd[0]*pd[1] - py*pd[0];
-
->>>>>>> 07890964
         cos.resize(num_threads);
         local_domains.reserve(num_threads);
         fields_raw.resize(num_threads);
@@ -167,21 +148,10 @@
 
         for (int j=0; j<num_threads; ++j)
         {
-<<<<<<< HEAD
             const auto coord = decomp(comm.rank(), j);
             int x = coord[0]*local_ext[0];
             int y = coord[1]*local_ext[1];
             int z = coord[2]*local_ext[2];
-                
-=======
-            int tz = j / (td[0]*td[1]);
-            int ty = (j - tz*td[0]*td[1]) / td[0];
-            int tx = j - tz*td[0]*td[1] - ty*td[0];
-            int x = (px*td[0] + tx)*ext;
-            int y = (py*td[1] + ty)*ext;
-            int z = (pz*td[2] + tz)*ext;
-
->>>>>>> 07890964
             local_domains.push_back(domain_descriptor_type{
                 context.rank()*num_threads+j,
                 std::array<int,3>{x,y,z},
@@ -237,20 +207,8 @@
     void exchange(int j)
     {
         std::this_thread::sleep_for(std::chrono::milliseconds(50));
-<<<<<<< HEAD
-        //{
-        //    std::lock_guard<std::mutex> io_lock(io_mutex);
-        //    std::cout << "Thread #" << j << ": on CPU " << sched_getcpu() << std::endl;
-        //}
-        comms[j] = context.get_communicator(context.get_token());
+        comms[j] = context.get_communicator();
         auto basic_co = gridtools::ghex::make_communication_object<pattern_type>(comms[j]);
-=======
-        {
-            std::lock_guard<std::mutex> io_lock(io_mutex);
-            std::cout << "Thread #" << j << ": on CPU " << sched_getcpu() << std::endl;
-        }
-        comms[j] = context.get_communicator();
->>>>>>> 07890964
         for (int i=0; i<num_fields; ++i)
         {
             fields_raw[j].push_back( std::vector<T>(max_memory) );
@@ -307,13 +265,8 @@
         if (comm.rank() == 0 && j == 0)
         {
             const auto num_elements =
-<<<<<<< HEAD
                 local_ext_buffer[0] * local_ext_buffer[1] * local_ext_buffer[2]
                 - local_ext[0] * local_ext[1] * local_ext[2];
-=======
-                (ext+halos[0]+halos[1]) * (ext+halos[2]+halos[3]) * (ext+halos[2]+halos[3]) -
-                ext * ext * ext;
->>>>>>> 07890964
             const auto   num_bytes = num_elements * sizeof(T);
             const double load = 2 * comm.size() * num_threads * num_fields * num_bytes;
             const auto   GB_per_s = num_reps * load / (elapsed_seconds.count() * 1.0e9);
@@ -375,12 +328,9 @@
         num_ranks *= node_decomposition[i]*numa_decomposition[i]*rank_decomposition[i];
         num_threads *= thread_decomposition[i];
     }
-<<<<<<< HEAD
-        
+
     typename simulation::decomp_type decomp(node_decomposition, numa_decomposition,
         rank_decomposition, thread_decomposition);
-=======
->>>>>>> 07890964
 
     int required = num_threads>1 ?  MPI_THREAD_MULTIPLE :  MPI_THREAD_SINGLE;
     int provided;
@@ -410,16 +360,9 @@
     {
         simulation sim(num_repetitions, domain_size, halo, num_fields, decomp);
 
-<<<<<<< HEAD
         sim.exchange();
     
         MPI_Barrier(MPI_COMM_WORLD);
-=======
-    sim.exchange();
-
-    MPI_Barrier(MPI_COMM_WORLD);
-
->>>>>>> 07890964
     }
     MPI_Finalize();
 
