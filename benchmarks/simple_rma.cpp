--- conflicted
+++ resolved
@@ -23,11 +23,9 @@
 #include <vector>
 
 #ifndef GHEX_TEST_USE_UCX
-#include <ghex/threads/std_thread/primitives.hpp>
 #include <ghex/transport_layer/mpi/context.hpp>
 using transport = gridtools::ghex::tl::mpi_tag;
 #else
-#include <ghex/threads/pthread/primitives.hpp>
 #include <ghex/transport_layer/ucx/context.hpp>
 using transport = gridtools::ghex::tl::ucx_tag;
 #endif
@@ -38,11 +36,7 @@
 #include <ghex/structured/regular/domain_descriptor.hpp>
 #include <ghex/structured/regular/field_descriptor.hpp>
 #include <ghex/structured/regular/halo_generator.hpp>
-<<<<<<< HEAD
-#include <ghex/structured/regular/decomposition.hpp>
-=======
 #include <ghex/util/decomposition.hpp>
->>>>>>> 4d48f314
 #include <ghex/common/timer.hpp>
 
 using clock_type = std::chrono::high_resolution_clock;
@@ -73,11 +67,7 @@
 #ifdef __CUDACC__
     using gpu_field_type = field_descriptor_type<gridtools::ghex::gpu, 2, 1, 0>;
 #endif
-<<<<<<< HEAD
-    using decomp_type = gridtools::ghex::structured::regular::hierarchical_decomposition<3>;
-=======
     using decomp_type = gridtools::ghex::hierarchical_decomposition<3>;
->>>>>>> 4d48f314
 
     int num_reps;
     decomp_type decomp;
@@ -162,10 +152,6 @@
             int x = coord[0]*local_ext[0];
             int y = coord[1]*local_ext[1];
             int z = coord[2]*local_ext[2];
-<<<<<<< HEAD
-                
-=======
->>>>>>> 4d48f314
             local_domains.push_back(domain_descriptor_type{
                 context.rank()*num_threads+j,
                 std::array<int,3>{x,y,z},
@@ -208,14 +194,6 @@
             }
             for (auto& t : threads) t.join();
         }
-
-        //for (int j=1; j<num_threads; ++j)
-        //    timer_vec[0](timer_vec[j]);
-        //auto tt = gridtools::ghex::reduce(timer_vec[0], context.mpi_comm());
-        //if (comm.rank() == 0)
-        //{
-        //    std::cout << "sdev overall t: " << std::setprecision(12) << tt.stddev()/1000000.0 << "\n";
-        //}
     }
 
     void exchange(int j)
@@ -272,11 +250,8 @@
             timer_vec[j].tic();
             cos[j].exchange().wait();
             timer_vec[j].toc();
-<<<<<<< HEAD
             std::cout << "mean time:    " << comm.rank() << ":" << j << " " << std::setprecision(12) << timer_vec[j].mean()/1000000.0 << "\n";
             timer_vec[j].clear();
-=======
->>>>>>> 4d48f314
         }
         auto end = clock_type::now();
         std::chrono::duration<double> elapsed_seconds = end - start;
@@ -378,13 +353,6 @@
 
     {
         simulation sim(num_repetitions, domain_size, halo, num_fields, decomp);
-<<<<<<< HEAD
-
-    sim.exchange();
-
-    MPI_Barrier(MPI_COMM_WORLD);
-=======
->>>>>>> 4d48f314
 
         sim.exchange();
     
