/* 
 * GridTools
 * 
 * Copyright (c) 2014-2020, ETH Zurich
 * All rights reserved.
 * 
 * Please, refer to the LICENSE file in the root directory.
 * SPDX-License-Identifier: BSD-3-Clause
 * 
 */
#include <iostream>
#include <vector>
#include <atomic>

#include <ghex/common/timer.hpp>
#include "utils.hpp"

namespace ghex = gridtools::ghex;

#ifdef USE_OPENMP
#include <ghex/threads/omp/primitives.hpp>
using threading    = ghex::threads::omp::primitives;
#else
#include <ghex/threads/none/primitives.hpp>
using threading    = ghex::threads::none::primitives;
#endif

#ifdef USE_UCP
// UCX backend
#include <ghex/transport_layer/ucx/context.hpp>
using transport    = ghex::tl::ucx_tag;
#else
// MPI backend
#include <ghex/transport_layer/mpi/context.hpp>
using transport    = ghex::tl::mpi_tag;
#endif

#include <ghex/transport_layer/message_buffer.hpp>
using context_type = ghex::tl::context<transport, threading>;
using communicator_type = typename context_type::communicator_type;
using future_type = typename communicator_type::future<void>;

using MsgType = gridtools::ghex::tl::message_buffer<>;


#ifdef USE_OPENMP
std::atomic<int> sent(0);
std::atomic<int> received(0);
std::atomic<int> tail_send(0);
std::atomic<int> tail_recv(0);
#else
int sent(0);
int received(0);
int tail_send(0);
int tail_recv(0);
#endif

int main(int argc, char *argv[])
{
    int niter, buff_size;
    int inflight;
    int mode;
    gridtools::ghex::timer timer, ttimer;

    if(argc != 4)
    {
        std::cerr << "Usage: bench [niter] [msg_size] [inflight]" << "\n";
        std::terminate();
    }
    niter = atoi(argv[1]);
    buff_size = atoi(argv[2]);
    inflight = atoi(argv[3]);

    int num_threads = 1;

#ifdef USE_OPENMP
#pragma omp parallel
    {
#pragma omp master
        num_threads = omp_get_num_threads();
    }
    MPI_Init_thread(NULL, NULL, MPI_THREAD_MULTIPLE, &mode);
    if(mode != MPI_THREAD_MULTIPLE){
        std::cerr << "MPI_THREAD_MULTIPLE not supported by MPI, aborting\n";
        std::terminate();
    }
#else
    MPI_Init_thread(NULL, NULL, MPI_THREAD_SINGLE, &mode);
#endif

    {
        auto context_ptr = ghex::tl::context_factory<transport,threading>::create(num_threads, MPI_COMM_WORLD);
        auto& context = *context_ptr;

#ifdef USE_OPENMP
#pragma omp parallel
#endif
        {
            auto token             = context.get_token();
            auto comm              = context.get_communicator(token);
            const auto rank        = comm.rank();
            const auto size        = comm.size();
            const auto thread_id   = token.id();
            const auto num_threads = context.thread_primitives().size();
            const auto peer_rank   = (rank+1)%2;

            bool using_mt = false;
#ifdef USE_OPENMP
            using_mt = true;
#endif

            if (thread_id==0 && rank==0)
            {
                std::cout << "\n\nrunning test " << __FILE__ << " with communicator " << typeid(comm).name() << "\n\n";
            };

            std::vector<MsgType> smsgs(inflight);
            std::vector<MsgType> rmsgs(inflight);
            std::vector<future_type> sreqs(inflight);
            std::vector<future_type> rreqs(inflight);
            for(int j=0; j<inflight; j++)
            {
                smsgs[j].resize(buff_size);
                rmsgs[j].resize(buff_size);
                make_zero(smsgs[j]);
                make_zero(rmsgs[j]);
            }

            comm.barrier();

            if(thread_id == 0)
            {
                timer.tic();
                ttimer.tic();
                if(rank == 1)
                    std::cout << "number of threads: " << num_threads << ", multi-threaded: " << using_mt << "\n";
            }

            int dbg = 0, sdbg = 0, rdbg = 0;
            int last_received = 0;
            int last_sent = 0;
            while(sent < niter || received < niter)
            {
<<<<<<< HEAD
                if(rank==0 && thread_id==0 && sdbg>=(niter/10)) {
                    std::cout << sent << " sent\n";
                    sdbg = 0;
                }
=======
                //for(int j=0; j<inflight; j++)
                {
                    if(rank==0 && thread_id==0 && sdbg>=(niter/10)) {
                        std::cout << sent << " sent\n";
                        sdbg = 0;
                    }

                    if(rank==0 && thread_id==0 && rdbg>=(niter/10)) {
                        std::cout << received << " received\n";
                        rdbg = 0;
                    }
>>>>>>> 766c04ff

                if(rank==0 && thread_id==0 && rdbg>=(niter/10)) {
                    std::cout << received << " received\n";
                    rdbg = 0;
                }

<<<<<<< HEAD
                if(thread_id == 0 && dbg >= (niter/10)) {
                    dbg = 0;
                    std::cout << rank << " total bwdt MB/s:      "
                              << ((double)(received-last_received + sent-last_sent)*size*buff_size/2)/timer.toc()
                              << "\n";
                    timer.tic();
                    last_received = received;
                    last_sent = sent;
                }
                for(int j=0; j<inflight; j++)
                {
                    if(rreqs[j].test()) {
=======
                    auto r_it = future_type::test_any(rreqs.begin(),rreqs.end());
                    if (r_it != rreqs.end()) {
>>>>>>> 766c04ff
                        received++;
                        rdbg+=num_threads;
                        dbg+=num_threads;
                        const auto j = r_it-rreqs.begin();
                        *r_it = comm.recv(rmsgs[j], peer_rank, thread_id*inflight + j);
                    }
                    
                    if(sent < niter) {
                        auto s_it = future_type::test_any(sreqs.begin(),sreqs.end());
                        if (s_it != sreqs.end()) {
                            sent++;
                            sdbg+=num_threads;
                            dbg+=num_threads;
                            const auto j = s_it-sreqs.begin();
                            *s_it = comm.send(smsgs[j], peer_rank, thread_id*inflight + j);
                        }
                    }
                }
            }

            comm.barrier();
            if(thread_id == 0 && rank == 0){
                const auto t = ttimer.toc();
                std::cout << "time:       " << t/1000000 << "s\n";
                std::cout << "final MB/s: " << ((double)niter*size*buff_size)/t << "\n";
            }

            // tail loops - submit RECV requests until
            // all SEND requests have been finalized.
            // This is because UCX cannot cancel SEND requests.
            // https://github.com/openucx/ucx/issues/1162
            {
                int incomplete_sends = 0;
                int send_complete = 0;

                // complete all posted sends
                do {
                    comm.progress();
                    // check if we have completed all our posted sends
                    if(!send_complete){
                        incomplete_sends = 0;
                        for(int j=0; j<inflight; j++){
                            if(!sreqs[j].test()) incomplete_sends++;
                        }
                        if(incomplete_sends == 0) {
                            // increase thread counter of threads that are done with the sends
                            tail_send++;
                            send_complete = 1;
                        }
                    }
                    // continue to re-schedule all recvs to allow the peer to complete
                    for(int j=0; j<inflight; j++){
                        if(rreqs[j].test()) {
                            rreqs[j] = comm.recv(rmsgs[j], peer_rank, thread_id*inflight + j);
                        }
                    }
                } while(tail_send!=num_threads);

                // We have all completed the sends, but the peer might not have yet.
                // Notify the peer and keep submitting recvs until we get his notification.
                future_type sf, rf;
                MsgType smsg(1), rmsg(1);
                context.thread_primitives().master(token,
                    [&comm,&sf,&rf,&smsg,&rmsg,peer_rank]()
                    {
                        sf = comm.send(smsg, peer_rank, 0x80000);
                        rf = comm.recv(rmsg, peer_rank, 0x80000);
                    });

                while(tail_recv == 0){
                    comm.progress();

                    // schedule all recvs to allow the peer to complete
                    for(int j=0; j<inflight; j++){
                        if(rreqs[j].test()) {
                            rreqs[j] = comm.recv(rmsgs[j], peer_rank, thread_id*inflight + j);
                        }
                    }
                    context.thread_primitives().master(token,
                        [&rf]()
                        {
                            if(rf.test()) tail_recv = 1;
                        });
                }
            }
            // peer has sent everything, so we can cancel all posted recv requests
            for(int j=0; j<inflight; j++){
                rreqs[j].cancel();
            }
        }
    }
    MPI_Barrier(MPI_COMM_WORLD);
    MPI_Finalize();
}<|MERGE_RESOLUTION|>--- conflicted
+++ resolved
@@ -136,17 +136,17 @@
                     std::cout << "number of threads: " << num_threads << ", multi-threaded: " << using_mt << "\n";
             }
 
+            /* pre-post */
+            for(int j=0; j<inflight; j++){
+                rreqs[j] = comm.recv(rmsgs[j], peer_rank, thread_id*inflight + j);
+                sreqs[j] = comm.send(smsgs[j], peer_rank, thread_id*inflight + j);
+            }
+
             int dbg = 0, sdbg = 0, rdbg = 0;
             int last_received = 0;
             int last_sent = 0;
             while(sent < niter || received < niter)
             {
-<<<<<<< HEAD
-                if(rank==0 && thread_id==0 && sdbg>=(niter/10)) {
-                    std::cout << sent << " sent\n";
-                    sdbg = 0;
-                }
-=======
                 //for(int j=0; j<inflight; j++)
                 {
                     if(rank==0 && thread_id==0 && sdbg>=(niter/10)) {
@@ -158,30 +158,19 @@
                         std::cout << received << " received\n";
                         rdbg = 0;
                     }
->>>>>>> 766c04ff
-
-                if(rank==0 && thread_id==0 && rdbg>=(niter/10)) {
-                    std::cout << received << " received\n";
-                    rdbg = 0;
-                }
-
-<<<<<<< HEAD
-                if(thread_id == 0 && dbg >= (niter/10)) {
-                    dbg = 0;
-                    std::cout << rank << " total bwdt MB/s:      "
-                              << ((double)(received-last_received + sent-last_sent)*size*buff_size/2)/timer.toc()
-                              << "\n";
-                    timer.tic();
-                    last_received = received;
-                    last_sent = sent;
-                }
-                for(int j=0; j<inflight; j++)
-                {
-                    if(rreqs[j].test()) {
-=======
+
+                    if(thread_id == 0 && dbg >= (niter/10)) {
+                        dbg = 0;
+                        std::cout << rank << " total bwdt MB/s:      "
+                        << ((double)(received-last_received + sent-last_sent)*size*buff_size/2)/timer.toc()
+                        << "\n";
+                        timer.tic();
+                        last_received = received;
+                        last_sent = sent;
+                    }
+
                     auto r_it = future_type::test_any(rreqs.begin(),rreqs.end());
                     if (r_it != rreqs.end()) {
->>>>>>> 766c04ff
                         received++;
                         rdbg+=num_threads;
                         dbg+=num_threads;
