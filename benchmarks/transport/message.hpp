/*
 * GridTools
 *
 * Copyright (c) 2019, ETH Zurich
 * All rights reserved.
 *
 * Please, refer to the LICENSE file in the root directory.
 * SPDX-License-Identifier: BSD-3-Clause
 */

#ifndef GHEX_MPI_MESSAGE_HPP
#define GHEX_MPI_MESSAGE_HPP

#include <cassert>
#include <memory>

extern int grank;

namespace gridtools
{
namespace ghex
{
namespace mpi
{

/** message is a class that represents a buffer of bytes. Each transport
     *  layer will need (potentially) a different type of message.
     *
     * A message can be resized.
     *
     * A message is a move-only object.
     *
     * The capacity indicates the size of the allocated storage, while the
     * size indicates the amnount bytes used in the message
     *
     * The intended use is to fill the message with data using enqueue or at<>
     * and then send it, or receive it and then access it.
     *
     * @tparam Allocator Allocator used by the message
     */
template <typename Allocator = std::allocator<unsigned char>>
struct message
{
    using byte = unsigned char;
    Allocator m_alloc;
    size_t m_capacity;
    byte *m_payload;
    size_t m_size;

    static constexpr bool can_be_shared = false;

    /** Constructor that take capacity and allocator. Size is kept to 0
         *
         * @param capacity Capacity
         * @param alloc Allocator instance
         */
    message(size_t capacity = 0, Allocator alloc = Allocator{})
        : m_alloc{alloc}, m_capacity{capacity}, m_payload(nullptr), m_size{0}
    {
        if (m_capacity > 0)
            m_payload = std::allocator_traits<Allocator>::allocate(m_alloc, m_capacity);
    }

    /** Constructor that take capacity size and allocator.
         * The size elements are un-initialzed. Requires size<=capacity.
         *
         * @param capacity Capacity
         * @param size
         * @param alloc Allocator instance
         */
    message(size_t capacity, size_t size, Allocator alloc = Allocator{})
        : message(capacity, alloc)
    {
        m_size = size;
        assert(m_size <= m_capacity);
    }

    /** Copy constructor only does shallo copy, and it should only be used
     * to put messages in a container, like std::vector
     */
    message(message const& other)
        : m_alloc{other.m_alloc}, m_capacity{other.m_capacity}, m_payload{other.m_payload}, m_size(other.m_size)
    {fprintf(stderr, "message const& other\n");}

    message(message &&other)
        : m_alloc{std::move(other.m_alloc)}, m_capacity{other.m_capacity}, m_payload{other.m_payload}, m_size(other.m_size)
    {
	fprintf(stderr, "message && other\n");
        other.m_capacity = 0;
        other.m_payload = nullptr;
        other.m_size = 0;
    }

    ~message()
    {
<<<<<<< HEAD
	// if(grank==1) fprintf(stderr, "oooops!!! %d free %x\n", grank, m_payload);
=======
	//fprintf(stderr, "oooops!!! %d free %x\n", grank, m_payload);
>>>>>>> 8ca4f634
	if (m_payload)
	    std::allocator_traits<Allocator>::deallocate(m_alloc, m_payload, m_capacity);
	m_payload = nullptr;
    }

    constexpr bool is_shared() { return can_be_shared; }
    size_t use_count() const { return 1; }

    /** This is the main function used by the communicator to access the
         * message to send or receive data. This is done so that a std::vector
         * could be used as message.
         *
         * @return Pointer to the beginning of the message
         */
    unsigned char *data() const
    {
        return m_payload;
    }

    /** This is the main function used by the communicator to access the
         * message to send or receive data as a C-array of type T
         *
         * @tparam T Type of the value that should the pointer returned point to
         * @return Pointer to the beginning of the message as a T*
         */
    template <typename T>
    T *data() const
    {
        assert(reinterpret_cast<std::uintptr_t>(m_payload) % alignof(T) == 0);
        return reinterpret_cast<T *>(m_payload);
    }

    /** This is the main function used by the communicator to access the
         * size of the message to send or receive. This is done so that a std::vector
         * could be used as message.
         *
         * @return current size
         */
    size_t size() const
    {
        return m_size;
    }

    /** Function to set the size. Condition is that  the new size must be
         * smaller than the capacity (no resize). The main use of this is when the
         * user uses memcpy from .data() pointer and then set the size for sending.
         *
         * @param s New size
        */
    void resize(size_t s)
    {
        assert(s <= m_capacity);
        m_size = s;
    }

    /** Reset the size of the message to 0 */
    void empty()
    {
        m_size = 0;
    }

    /** This function returns the capacity of the message
         *
         * @return current capacity
         */
    size_t capacity() const { return m_capacity; }

    /** Simple iterator facility to read the bytes out of the message */
    unsigned char *begin() { return m_payload; }
    unsigned char *end() const { return m_payload + m_size; }

    /** Function to set a message to a new capacity. Size is unchanged */
    void reserve(size_t new_capacity)
    {
        if (new_capacity <= m_capacity)
            return;

        if (m_payload)
            std::allocator_traits<Allocator>::deallocate(m_alloc, m_payload, m_capacity);
        byte *new_storage = std::allocator_traits<Allocator>::allocate(m_alloc, new_capacity);
        m_payload = new_storage;
        m_capacity = new_capacity;
        m_size = 0;
    }
};

/** shared_message is a class that represents a buffer of bytes. Each transport
     *  layer will need (potentially) a different type of message.
     *
     * A shared_message can be resized.
     *
     * A shared_message can exists in multiple instances that are in fact
     * shared (it's a shared_ptr). The different copies of the shared_message
     * are reference counted, so that there are no lifetime concerns.
     *
     * The capacity indicates the size of the allocated storage, while the
     * size indicates the amnount bytes used in the message
     *
     * The intended use is to fill the message with data using enqueue or at<>
     * and then send it, or receive it and then access it.
     *
     * @tparam Allocator Allocator used by the message
     */
template <typename Allocator = std::allocator<unsigned char>>
struct shared_message
{
    std::shared_ptr<message<Allocator>> m_s_message;

    static constexpr bool can_be_shared = true;

    /** Constructor that take capacity and allocator. Size is kept to 0
         *
         * @param capacity Capacity
         * @param alloc Allocator instance
         */
    shared_message(size_t capacity, Allocator allc = Allocator{})
        : m_s_message{std::make_shared<message<Allocator>>(capacity, allc)}
    {
    }

    /** Constructor that take capacity size and allocator.
         * The size elements are un-initialzed. Requires size>=capacity.
         *
         * @param capacity Capacity
         * @param size
         * @param alloc Allocator instance
         */
    shared_message(size_t capacity, size_t size, Allocator allc = Allocator{})
        : m_s_message{std::make_shared<message<Allocator>>(capacity, size, allc)}
    {
    }

    /* Showing these to highlight the semantics */
    shared_message(shared_message const &) = default;
    shared_message(shared_message &&) = default;

    void operator=(shared_message const &other){
	m_s_message = other.m_s_message;
    }

    /** This is the main function used by the communicator to access the
         * message to send or receive data. This is done so that a std::vector
         * could be used as message.
         *
         * @return Pointer to the beginning of the message
         */
    unsigned char *data() const
    {
        return m_s_message->data();
    }

    /** This is the main function used by the communicator to access the
         * message to send or receive data as a C-array of type T
         *
         * @tparam T Type of the value that should the pointer returned point to
         * @return Pointer to the beginning of the message as a T*
         */
    template <typename T>
    T *data() const
    {
        return m_s_message->template data<T>();
    }

    bool is_shared() { return use_count() > 1; }

    /** Returns the number of owners of this shared_message */
    long use_count() const { return m_s_message.use_count(); }

    /** Checks if the message contains a message or if it has beed deallocated */
    bool is_valid() const { return m_s_message; }

    /** This is the main function used by the communicator to access the
         * size of the message to send or receive. This is done so that a std::vector
         * could be used as message.
         *
         * @return current size
         */
    size_t size() const
    {
        return m_s_message->size();
    }

    /** Function to set the size. Condition is that  the new size must be
         * smaller than the capacity (no resize). The main use of this is when the
         * user uses memcpy from .data() pointer and then set the size for sending.
         *
         * @param s New size
        */
    void resize(size_t s)
    {
        m_s_message->resize(s);
    }

    /** Function to set a message to a new capacity. Size is unchanged */
    void reserve(size_t new_capacity)
    {
        m_s_message->reserve(new_capacity);
    }

    /** Reset the size of the message to 0 */
    void empty()
    {
        m_s_message->empty();
    }

    size_t capacity() const { return m_s_message->capacity(); }

    /** Simple iterator facility to read the bytes out of the message */
    unsigned char *begin() { return m_s_message->begin(); }
    unsigned char *end() const { return m_s_message->end(); }
};
} // namespace mpi
} // namespace ghex
} // namespace gridtools

#endif<|MERGE_RESOLUTION|>--- conflicted
+++ resolved
@@ -93,11 +93,6 @@
 
     ~message()
     {
-<<<<<<< HEAD
-	// if(grank==1) fprintf(stderr, "oooops!!! %d free %x\n", grank, m_payload);
-=======
-	//fprintf(stderr, "oooops!!! %d free %x\n", grank, m_payload);
->>>>>>> 8ca4f634
 	if (m_payload)
 	    std::allocator_traits<Allocator>::deallocate(m_alloc, m_payload, m_capacity);
 	m_payload = nullptr;
