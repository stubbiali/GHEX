--- conflicted
+++ resolved
@@ -155,11 +155,7 @@
 #ifdef USE_OPENMP
 #pragma omp single
 #endif
-<<<<<<< HEAD
-            comm.barrier(MPI_COMM_WORLD);
-=======
             barrier.rank_barrier(comm);
->>>>>>> 07890964
 #ifdef USE_OPENMP
 #pragma omp barrier
 #endif
@@ -212,11 +208,7 @@
 #ifdef USE_OPENMP
 #pragma omp single
 #endif
-<<<<<<< HEAD
-            comm.barrier(MPI_COMM_WORLD);
-=======
             barrier.rank_barrier(comm);
->>>>>>> 07890964
 #ifdef USE_OPENMP
 #pragma omp barrier
 #endif
@@ -231,11 +223,7 @@
 #ifdef USE_OPENMP
 #pragma omp single
 #endif
-<<<<<<< HEAD
-            comm.barrier(MPI_COMM_WORLD);
-=======
             barrier.rank_barrier(comm);
->>>>>>> 07890964
 #ifdef USE_OPENMP
 #pragma omp barrier
 #endif
@@ -247,11 +235,7 @@
                 std::cout
                     << "rank " << rank << " thread " << thread_id << " serviced " << comm_cnt
                     << ", non-local sends " << nlsend_cnt << " non-local recvs " << nlrecv_cnt << "\n";
-<<<<<<< HEAD
-	    }
-=======
-            }
->>>>>>> 07890964
+            }
 
             // tail loops - not needed in wait benchmarks
         }
